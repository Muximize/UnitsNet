{
  "Name": "VolumeFlow",
  "BaseUnit": "CubicMeterPerSecond",
  "XmlDoc": "In physics and engineering, in particular fluid dynamics and hydrometry, the volumetric flow rate, (also known as volume flow rate, rate of fluid flow or volume velocity) is the volume of fluid which passes through a given surface per unit time. The SI unit is m³/s (cubic meters per second). In US Customary Units and British Imperial Units, volumetric flow rate is often expressed as ft³/s (cubic feet per second). It is usually represented by the symbol Q.",
  "BaseDimensions": {
    "L": 3,
    "T": -1
  },
  "Units": [
    {
      "SingularName": "CubicMeterPerSecond",
      "PluralName": "CubicMetersPerSecond",
      "FromUnitToBaseFunc": "x",
      "FromBaseToUnitFunc": "x",
      "Localization": [
        {
          "Culture": "en-US",
          "Abbreviations": [ "m³/s" ]
        },
        {
          "Culture": "ru-RU",
          "Abbreviations": [ "м³/с" ]
        }
      ]
    },
    {
      "SingularName": "CubicMeterPerMinute",
      "PluralName": "CubicMetersPerMinute",
      "FromUnitToBaseFunc": "x/60",
      "FromBaseToUnitFunc": "x*60",
      "Localization": [
        {
          "Culture": "en-US",
          "Abbreviations": [ "m³/min" ]
        }
      ]
    },
    {
      "SingularName": "CubicMeterPerHour",
      "PluralName": "CubicMetersPerHour",
      "FromUnitToBaseFunc": "x/3600",
      "FromBaseToUnitFunc": "x*3600",
      "Localization": [
        {
          "Culture": "en-US",
          "Abbreviations": [ "m³/h" ]
        },
        {
          "Culture": "ru-RU",
          "Abbreviations": [ "м³/ч" ]
        }
      ]
    },
    {
      "SingularName": "CubicFootPerSecond",
      "PluralName": "CubicFeetPerSecond",
      "FromUnitToBaseFunc": "x/35.314666721",
      "FromBaseToUnitFunc": "x*35.314666721",
      "Localization": [
        {
          "Culture": "en-US",
          "Abbreviations": [ "ft³/s" ]
        }
      ]
    },
    {
      "SingularName": "CubicFootPerMinute",
      "PluralName": "CubicFeetPerMinute",
      "FromUnitToBaseFunc": "x/2118.88000326",
      "FromBaseToUnitFunc": "x*2118.88000326",
      "Localization": [
        {
          "Culture": "en-US",
          "Abbreviations": [ "ft³/min" ]
        }
      ]
    },
    {
      "SingularName": "CubicFootPerHour",
      "PluralName": "CubicFeetPerHour",
      "FromUnitToBaseFunc": "x*7.8657907199999087346816086183876e-6",
      "FromBaseToUnitFunc": "x/7.8657907199999087346816086183876e-6",
      "Localization": [
        {
          "Culture": "en-US",
          "Abbreviations": [ "ft³/h", "cf/hr" ]
        }
      ]
    },
    {
      "SingularName": "CubicYardPerSecond",
      "PluralName": "CubicYardsPerSecond",
      "FromUnitToBaseFunc": "x*0.764554857984",
      "FromBaseToUnitFunc": "x/0.764554857984",
      "Localization": [
        {
          "Culture": "en-US",
          "Abbreviations": [ "yd³/s" ]
        }
      ]
    },
    {
      "SingularName": "CubicYardPerMinute",
      "PluralName": "CubicYardsPerMinute",
      "FromUnitToBaseFunc": "x*0.0127425809664",
      "FromBaseToUnitFunc": "x/0.0127425809664",
      "Localization": [
        {
          "Culture": "en-US",
          "Abbreviations": [ "yd³/min" ]
        }
      ]
    },
    {
      "SingularName": "CubicYardPerHour",
      "PluralName": "CubicYardsPerHour",
      "FromUnitToBaseFunc": "x*2.1237634944E-4",
      "FromBaseToUnitFunc": "x/2.1237634944E-4",
      "Localization": [
        {
          "Culture": "en-US",
          "Abbreviations": [ "yd³/h" ]
        }
      ]
    },
    {
      "SingularName": "MillionUsGallonsPerDay",
      "PluralName": "MillionUsGallonsPerDay",
      "FromUnitToBaseFunc": "x/22.824465227",
      "FromBaseToUnitFunc": "x*22.824465227",
      "Localization": [
        {
          "Culture": "en-US",
          "Abbreviations": [ "MGD" ]
        }
      ]
    },
    {
      "SingularName": "LiterPerSecond",
      "PluralName": "LitersPerSecond",
      "FromUnitToBaseFunc": "x/1000",
      "FromBaseToUnitFunc": "x*1000",
      "Localization": [
        {
          "Culture": "en-US",
          "Abbreviations": [ "LPS" ]
        }
      ]
    },
    {
      "SingularName": "LiterPerMinute",
      "PluralName": "LitersPerMinute",
      "FromUnitToBaseFunc": "x/60000.00000",
      "FromBaseToUnitFunc": "x*60000.00000",
      "Prefixes": [ "Nano", "Micro", "Milli", "Centi", "Deci", "Kilo" ],
      "Localization": [
        {
          "Culture": "en-US",
          "Abbreviations": [ "LPM" ]
        }
      ]
    },
    {
      "SingularName": "LiterPerHour",
      "PluralName": "LitersPerHour",
      "FromUnitToBaseFunc": "x/3600000.000",
      "FromBaseToUnitFunc": "x*3600000.000",
      "Localization": [
        {
          "Culture": "en-US",
          "Abbreviations": [ "LPH" ]
        },
        {
          "Culture": "ru-RU",
          "Abbreviations": [ "л/ч" ]
        }
      ]
    },
    {
      "SingularName": "UsGallonPerSecond",
      "PluralName": "UsGallonsPerSecond",
      "FromUnitToBaseFunc": "x/264.1720523581484",
      "FromBaseToUnitFunc": "x*264.1720523581484",
      "Localization": [
        {
          "Culture": "en-US",
          "Abbreviations": [ "gal (U.S.)/s" ]
        }
      ]
    },
    {
      "SingularName": "UsGallonPerMinute",
      "PluralName": "UsGallonsPerMinute",
      "FromUnitToBaseFunc": "x/15850.323141489",
      "FromBaseToUnitFunc": "x*15850.323141489",
      "Localization": [
        {
          "Culture": "en-US",
          "Abbreviations": [ "gal (U.S.)/min", "GPM" ]
        }
      ]
    },
    {
<<<<<<< HEAD
      "SingularName": "UsGallonPerHour",
=======
      "SingularName": "KilousGallonsPerMinute",
      "PluralName": "KilousGallonsPerMinute",
      "FromUnitToBaseFunc": "x/15.850323141489",
      "FromBaseToUnitFunc": "x*15.850323141489",
      "Localization": [
        {
          "Culture": "en-US",
          "Abbreviations": [ "kgal (U.S.)/min", "KGPM" ]
        }
      ]
    },
    {
      "SingularName": "UsGallonsPerHour",
>>>>>>> f5c256dc
      "PluralName": "UsGallonsPerHour",
      "FromUnitToBaseFunc": "x/951019.38848933424",
      "FromBaseToUnitFunc": "x*951019.38848933424",
      "Localization": [
        {
          "Culture": "en-US",
          "Abbreviations": [ "gal (U.S.)/h" ]
        }
      ]
    },
    {
      "SingularName": "CubicDecimeterPerMinute",
      "PluralName": "CubicDecimetersPerMinute",
      "FromUnitToBaseFunc": "x/60000.00000",
      "FromBaseToUnitFunc": "x*60000.00000",
      "Localization": [
        {
          "Culture": "en-US",
          "Abbreviations": [ "dm³/min" ]
        },
        {
          "Culture": "ru-RU",
          "Abbreviations": [ "дм³/мин" ]
        }
      ]
    },
    {
      "SingularName": "OilBarrelPerDay",
      "PluralName": "OilBarrelsPerDay",
      "FromUnitToBaseFunc": "x*1.8401307283333333333333333333333e-6",
      "FromBaseToUnitFunc": "x/1.8401307283333333333333333333333e-6",
      "Localization": [
        {
          "Culture": "en-US",
          "Abbreviations": [ "bbl/d", "BOPD" ]
        }
      ]
    },
    {
      "SingularName": "OilBarrelPerMinute",
      "PluralName": "OilBarrelsPerMinute",
      "FromUnitToBaseFunc": "x*2.64978825e-3",
      "FromBaseToUnitFunc": "x/2.64978825e-3",
      "Localization": [
        {
          "Culture": "en-US",
          "Abbreviations": [ "bbl/min", "bpm" ]
        }
      ]
    },
    {
      "SingularName": "OilBarrelPerHour",
      "PluralName": "OilBarrelsPerHour",
      "FromUnitToBaseFunc": "x*4.41631375e-5",
      "FromBaseToUnitFunc": "x/4.41631375e-5",
      "Localization": [
        {
          "Culture": "en-US",
          "Abbreviations": [ "bbl/hr", "bph" ]
        }
      ]
    }
  ]
}<|MERGE_RESOLUTION|>--- conflicted
+++ resolved
@@ -201,9 +201,6 @@
       ]
     },
     {
-<<<<<<< HEAD
-      "SingularName": "UsGallonPerHour",
-=======
       "SingularName": "KilousGallonsPerMinute",
       "PluralName": "KilousGallonsPerMinute",
       "FromUnitToBaseFunc": "x/15.850323141489",
@@ -216,8 +213,7 @@
       ]
     },
     {
-      "SingularName": "UsGallonsPerHour",
->>>>>>> f5c256dc
+      "SingularName": "UsGallonPerHour",
       "PluralName": "UsGallonsPerHour",
       "FromUnitToBaseFunc": "x/951019.38848933424",
       "FromBaseToUnitFunc": "x*951019.38848933424",
