//------------------------------------------------------------------------------
// <auto-generated>
//     This code was generated by \generate-code.bat.
//
//     Changes to this file will be lost when the code is regenerated.
//     The build server regenerates the code before each build and a pre-build
//     step will regenerate the code on each local build.
//
//     See https://github.com/angularsen/UnitsNet/wiki/Adding-a-New-Unit for how to add or edit units.
//
//     Add CustomCode\Quantities\MyQuantity.extra.cs files to add code to generated quantities.
//     Add UnitDefinitions\MyQuantity.json and run generate-code.bat to generate new units or quantities.
//
// </auto-generated>
//------------------------------------------------------------------------------

// Licensed under MIT No Attribution, see LICENSE file at the root.
// Copyright 2013 Andreas Gullberg Larsen (andreas.larsen84@gmail.com). Maintained at https://github.com/angularsen/UnitsNet.

using System;

#if NET7_0_OR_GREATER
using System.Numerics;
#endif

#nullable enable

namespace UnitsNet.NumberExtensions.NumberToCapacitance
{
    /// <summary>
    /// A number to Capacitance Extensions
    /// </summary>
    [Obsolete("Capacitance has been renamed to ElectricCapacitance, and will be removed in a later major version.")]
    public static class NumberToCapacitanceExtensions
    {
<<<<<<< HEAD
        /// <inheritdoc cref="Capacitance.FromFarads(double)" />
=======
        /// <inheritdoc cref="Capacitance.FromFarads(UnitsNet.QuantityValue)" />
        [Obsolete("Capacitance has been renamed to ElectricCapacitance, and will be removed in a later major version.")]
>>>>>>> bb1420ea
        public static Capacitance Farads<T>(this T value)
            where T : notnull
#if NET7_0_OR_GREATER
            , INumber<T>
#endif
            => Capacitance.FromFarads(Convert.ToDouble(value));

<<<<<<< HEAD
        /// <inheritdoc cref="Capacitance.FromKilofarads(double)" />
=======
        /// <inheritdoc cref="Capacitance.FromKilofarads(UnitsNet.QuantityValue)" />
        [Obsolete("Capacitance has been renamed to ElectricCapacitance, and will be removed in a later major version.")]
>>>>>>> bb1420ea
        public static Capacitance Kilofarads<T>(this T value)
            where T : notnull
#if NET7_0_OR_GREATER
            , INumber<T>
#endif
            => Capacitance.FromKilofarads(Convert.ToDouble(value));

<<<<<<< HEAD
        /// <inheritdoc cref="Capacitance.FromMegafarads(double)" />
=======
        /// <inheritdoc cref="Capacitance.FromMegafarads(UnitsNet.QuantityValue)" />
        [Obsolete("Capacitance has been renamed to ElectricCapacitance, and will be removed in a later major version.")]
>>>>>>> bb1420ea
        public static Capacitance Megafarads<T>(this T value)
            where T : notnull
#if NET7_0_OR_GREATER
            , INumber<T>
#endif
            => Capacitance.FromMegafarads(Convert.ToDouble(value));

<<<<<<< HEAD
        /// <inheritdoc cref="Capacitance.FromMicrofarads(double)" />
=======
        /// <inheritdoc cref="Capacitance.FromMicrofarads(UnitsNet.QuantityValue)" />
        [Obsolete("Capacitance has been renamed to ElectricCapacitance, and will be removed in a later major version.")]
>>>>>>> bb1420ea
        public static Capacitance Microfarads<T>(this T value)
            where T : notnull
#if NET7_0_OR_GREATER
            , INumber<T>
#endif
            => Capacitance.FromMicrofarads(Convert.ToDouble(value));

<<<<<<< HEAD
        /// <inheritdoc cref="Capacitance.FromMillifarads(double)" />
=======
        /// <inheritdoc cref="Capacitance.FromMillifarads(UnitsNet.QuantityValue)" />
        [Obsolete("Capacitance has been renamed to ElectricCapacitance, and will be removed in a later major version.")]
>>>>>>> bb1420ea
        public static Capacitance Millifarads<T>(this T value)
            where T : notnull
#if NET7_0_OR_GREATER
            , INumber<T>
#endif
            => Capacitance.FromMillifarads(Convert.ToDouble(value));

<<<<<<< HEAD
        /// <inheritdoc cref="Capacitance.FromNanofarads(double)" />
=======
        /// <inheritdoc cref="Capacitance.FromNanofarads(UnitsNet.QuantityValue)" />
        [Obsolete("Capacitance has been renamed to ElectricCapacitance, and will be removed in a later major version.")]
>>>>>>> bb1420ea
        public static Capacitance Nanofarads<T>(this T value)
            where T : notnull
#if NET7_0_OR_GREATER
            , INumber<T>
#endif
            => Capacitance.FromNanofarads(Convert.ToDouble(value));

<<<<<<< HEAD
        /// <inheritdoc cref="Capacitance.FromPicofarads(double)" />
=======
        /// <inheritdoc cref="Capacitance.FromPicofarads(UnitsNet.QuantityValue)" />
        [Obsolete("Capacitance has been renamed to ElectricCapacitance, and will be removed in a later major version.")]
>>>>>>> bb1420ea
        public static Capacitance Picofarads<T>(this T value)
            where T : notnull
#if NET7_0_OR_GREATER
            , INumber<T>
#endif
            => Capacitance.FromPicofarads(Convert.ToDouble(value));

    }
}<|MERGE_RESOLUTION|>--- conflicted
+++ resolved
@@ -33,12 +33,8 @@
     [Obsolete("Capacitance has been renamed to ElectricCapacitance, and will be removed in a later major version.")]
     public static class NumberToCapacitanceExtensions
     {
-<<<<<<< HEAD
         /// <inheritdoc cref="Capacitance.FromFarads(double)" />
-=======
-        /// <inheritdoc cref="Capacitance.FromFarads(UnitsNet.QuantityValue)" />
         [Obsolete("Capacitance has been renamed to ElectricCapacitance, and will be removed in a later major version.")]
->>>>>>> bb1420ea
         public static Capacitance Farads<T>(this T value)
             where T : notnull
 #if NET7_0_OR_GREATER
@@ -46,12 +42,8 @@
 #endif
             => Capacitance.FromFarads(Convert.ToDouble(value));
 
-<<<<<<< HEAD
         /// <inheritdoc cref="Capacitance.FromKilofarads(double)" />
-=======
-        /// <inheritdoc cref="Capacitance.FromKilofarads(UnitsNet.QuantityValue)" />
         [Obsolete("Capacitance has been renamed to ElectricCapacitance, and will be removed in a later major version.")]
->>>>>>> bb1420ea
         public static Capacitance Kilofarads<T>(this T value)
             where T : notnull
 #if NET7_0_OR_GREATER
@@ -59,12 +51,8 @@
 #endif
             => Capacitance.FromKilofarads(Convert.ToDouble(value));
 
-<<<<<<< HEAD
         /// <inheritdoc cref="Capacitance.FromMegafarads(double)" />
-=======
-        /// <inheritdoc cref="Capacitance.FromMegafarads(UnitsNet.QuantityValue)" />
         [Obsolete("Capacitance has been renamed to ElectricCapacitance, and will be removed in a later major version.")]
->>>>>>> bb1420ea
         public static Capacitance Megafarads<T>(this T value)
             where T : notnull
 #if NET7_0_OR_GREATER
@@ -72,12 +60,8 @@
 #endif
             => Capacitance.FromMegafarads(Convert.ToDouble(value));
 
-<<<<<<< HEAD
         /// <inheritdoc cref="Capacitance.FromMicrofarads(double)" />
-=======
-        /// <inheritdoc cref="Capacitance.FromMicrofarads(UnitsNet.QuantityValue)" />
         [Obsolete("Capacitance has been renamed to ElectricCapacitance, and will be removed in a later major version.")]
->>>>>>> bb1420ea
         public static Capacitance Microfarads<T>(this T value)
             where T : notnull
 #if NET7_0_OR_GREATER
@@ -85,12 +69,8 @@
 #endif
             => Capacitance.FromMicrofarads(Convert.ToDouble(value));
 
-<<<<<<< HEAD
         /// <inheritdoc cref="Capacitance.FromMillifarads(double)" />
-=======
-        /// <inheritdoc cref="Capacitance.FromMillifarads(UnitsNet.QuantityValue)" />
         [Obsolete("Capacitance has been renamed to ElectricCapacitance, and will be removed in a later major version.")]
->>>>>>> bb1420ea
         public static Capacitance Millifarads<T>(this T value)
             where T : notnull
 #if NET7_0_OR_GREATER
@@ -98,12 +78,8 @@
 #endif
             => Capacitance.FromMillifarads(Convert.ToDouble(value));
 
-<<<<<<< HEAD
         /// <inheritdoc cref="Capacitance.FromNanofarads(double)" />
-=======
-        /// <inheritdoc cref="Capacitance.FromNanofarads(UnitsNet.QuantityValue)" />
         [Obsolete("Capacitance has been renamed to ElectricCapacitance, and will be removed in a later major version.")]
->>>>>>> bb1420ea
         public static Capacitance Nanofarads<T>(this T value)
             where T : notnull
 #if NET7_0_OR_GREATER
@@ -111,12 +87,8 @@
 #endif
             => Capacitance.FromNanofarads(Convert.ToDouble(value));
 
-<<<<<<< HEAD
         /// <inheritdoc cref="Capacitance.FromPicofarads(double)" />
-=======
-        /// <inheritdoc cref="Capacitance.FromPicofarads(UnitsNet.QuantityValue)" />
         [Obsolete("Capacitance has been renamed to ElectricCapacitance, and will be removed in a later major version.")]
->>>>>>> bb1420ea
         public static Capacitance Picofarads<T>(this T value)
             where T : notnull
 #if NET7_0_OR_GREATER
