--- conflicted
+++ resolved
@@ -33,12 +33,8 @@
     [Obsolete("ElectricPotentialAc has been merged into ElectricPotential, and will be removed in a later major version. If you want to map more parameters into the ElectricPotential class (volts RMS, phase angle, etc.), create your own wrapper type such as a record or named tuple.")]
     public static class NumberToElectricPotentialAcExtensions
     {
-<<<<<<< HEAD
         /// <inheritdoc cref="ElectricPotentialAc.FromKilovoltsAc(double)" />
-=======
-        /// <inheritdoc cref="ElectricPotentialAc.FromKilovoltsAc(UnitsNet.QuantityValue)" />
         [Obsolete("ElectricPotentialAc has been merged into ElectricPotential, and will be removed in a later major version. If you want to map more parameters into the ElectricPotential class (volts RMS, phase angle, etc.), create your own wrapper type such as a record or named tuple.")]
->>>>>>> bb1420ea
         public static ElectricPotentialAc KilovoltsAc<T>(this T value)
             where T : notnull
 #if NET7_0_OR_GREATER
@@ -46,12 +42,8 @@
 #endif
             => ElectricPotentialAc.FromKilovoltsAc(Convert.ToDouble(value));
 
-<<<<<<< HEAD
         /// <inheritdoc cref="ElectricPotentialAc.FromMegavoltsAc(double)" />
-=======
-        /// <inheritdoc cref="ElectricPotentialAc.FromMegavoltsAc(UnitsNet.QuantityValue)" />
         [Obsolete("ElectricPotentialAc has been merged into ElectricPotential, and will be removed in a later major version. If you want to map more parameters into the ElectricPotential class (volts RMS, phase angle, etc.), create your own wrapper type such as a record or named tuple.")]
->>>>>>> bb1420ea
         public static ElectricPotentialAc MegavoltsAc<T>(this T value)
             where T : notnull
 #if NET7_0_OR_GREATER
@@ -59,12 +51,8 @@
 #endif
             => ElectricPotentialAc.FromMegavoltsAc(Convert.ToDouble(value));
 
-<<<<<<< HEAD
         /// <inheritdoc cref="ElectricPotentialAc.FromMicrovoltsAc(double)" />
-=======
-        /// <inheritdoc cref="ElectricPotentialAc.FromMicrovoltsAc(UnitsNet.QuantityValue)" />
         [Obsolete("ElectricPotentialAc has been merged into ElectricPotential, and will be removed in a later major version. If you want to map more parameters into the ElectricPotential class (volts RMS, phase angle, etc.), create your own wrapper type such as a record or named tuple.")]
->>>>>>> bb1420ea
         public static ElectricPotentialAc MicrovoltsAc<T>(this T value)
             where T : notnull
 #if NET7_0_OR_GREATER
@@ -72,12 +60,8 @@
 #endif
             => ElectricPotentialAc.FromMicrovoltsAc(Convert.ToDouble(value));
 
-<<<<<<< HEAD
         /// <inheritdoc cref="ElectricPotentialAc.FromMillivoltsAc(double)" />
-=======
-        /// <inheritdoc cref="ElectricPotentialAc.FromMillivoltsAc(UnitsNet.QuantityValue)" />
         [Obsolete("ElectricPotentialAc has been merged into ElectricPotential, and will be removed in a later major version. If you want to map more parameters into the ElectricPotential class (volts RMS, phase angle, etc.), create your own wrapper type such as a record or named tuple.")]
->>>>>>> bb1420ea
         public static ElectricPotentialAc MillivoltsAc<T>(this T value)
             where T : notnull
 #if NET7_0_OR_GREATER
@@ -85,12 +69,8 @@
 #endif
             => ElectricPotentialAc.FromMillivoltsAc(Convert.ToDouble(value));
 
-<<<<<<< HEAD
         /// <inheritdoc cref="ElectricPotentialAc.FromVoltsAc(double)" />
-=======
-        /// <inheritdoc cref="ElectricPotentialAc.FromVoltsAc(UnitsNet.QuantityValue)" />
         [Obsolete("ElectricPotentialAc has been merged into ElectricPotential, and will be removed in a later major version. If you want to map more parameters into the ElectricPotential class (volts RMS, phase angle, etc.), create your own wrapper type such as a record or named tuple.")]
->>>>>>> bb1420ea
         public static ElectricPotentialAc VoltsAc<T>(this T value)
             where T : notnull
 #if NET7_0_OR_GREATER
