--- conflicted
+++ resolved
@@ -14,15 +14,9 @@
   </ItemGroup>
 
   <ItemGroup>
-<<<<<<< HEAD
-    <PackageReference Include="Microsoft.NET.Test.Sdk" Version="17.0.0" />
-    <PackageReference Include="xunit" Version="2.4.1" />
-    <PackageReference Include="xunit.runner.visualstudio" Version="2.4.3">
-=======
     <PackageReference Include="Microsoft.NET.Test.Sdk" Version="17.2.0" />
     <PackageReference Include="xunit" Version="2.4.1" />
     <PackageReference Include="xunit.runner.visualstudio" Version="2.4.5">
->>>>>>> 78339004
       <PrivateAssets>all</PrivateAssets>
       <IncludeAssets>runtime; build; native; contentfiles; analyzers; buildtransitive</IncludeAssets>
     </PackageReference>
