//------------------------------------------------------------------------------
// <auto-generated>
//     This code was generated by \generate-code.bat.
//
//     Changes to this file will be lost when the code is regenerated.
//     The build server regenerates the code before each build and a pre-build
//     step will regenerate the code on each local build.
//
//     See https://github.com/angularsen/UnitsNet/wiki/Adding-a-New-Unit for how to add or edit units.
//
//     Add CustomCode\Quantities\MyQuantity.extra.cs files to add code to generated quantities.
//     Add UnitDefinitions\MyQuantity.json and run generate-code.bat to generate new units or quantities.
//
// </auto-generated>
//------------------------------------------------------------------------------

// Licensed under MIT No Attribution, see LICENSE file at the root.
// Copyright 2013 Andreas Gullberg Larsen (andreas.larsen84@gmail.com). Maintained at https://github.com/angularsen/UnitsNet.

using System;
using System.Globalization;
using System.Linq;
using System.Runtime.Serialization;
using UnitsNet.InternalHelpers;
using UnitsNet.Units;

#nullable enable

// ReSharper disable once CheckNamespace

namespace UnitsNet
{
    /// <inheritdoc />
    /// <summary>
    ///     Power engineers measure apparent power as the magnitude of the vector sum of active and reactive power. Apparent power is the product of the root-mean-square of voltage and current.
    /// </summary>
    [DataContract]
    public partial struct ApparentPower : IQuantity<ApparentPowerUnit>, IComparable, IComparable<ApparentPower>, IConvertible, IFormattable
    {
        /// <summary>
        ///     The numeric value this quantity was constructed with.
        /// </summary>
        [DataMember(Name = "Value", Order = 0)]
        private readonly double _value;

        /// <summary>
        ///     The unit this quantity was constructed with.
        /// </summary>
        [DataMember(Name = "Unit", Order = 1)]
        private readonly ApparentPowerUnit? _unit;

        static ApparentPower()
        {
            BaseDimensions = new BaseDimensions(2, 1, -3, 0, 0, 0, 0);
            BaseUnit = ApparentPowerUnit.Voltampere;
            Units = Enum.GetValues(typeof(ApparentPowerUnit)).Cast<ApparentPowerUnit>().ToArray();
            Zero = new ApparentPower(0, BaseUnit);
            Info = new QuantityInfo<ApparentPowerUnit>("ApparentPower",
                new UnitInfo<ApparentPowerUnit>[]
                {
                    new UnitInfo<ApparentPowerUnit>(ApparentPowerUnit.Gigavoltampere, "Gigavoltamperes", BaseUnits.Undefined),
                    new UnitInfo<ApparentPowerUnit>(ApparentPowerUnit.Kilovoltampere, "Kilovoltamperes", BaseUnits.Undefined),
                    new UnitInfo<ApparentPowerUnit>(ApparentPowerUnit.Megavoltampere, "Megavoltamperes", BaseUnits.Undefined),
                    new UnitInfo<ApparentPowerUnit>(ApparentPowerUnit.Voltampere, "Voltamperes", BaseUnits.Undefined),
                },
                BaseUnit, Zero, BaseDimensions);

            DefaultConversionFunctions = new UnitConverter();
            RegisterDefaultConversions(DefaultConversionFunctions);
        }

        /// <summary>
        ///     Creates the quantity with the given numeric value and unit.
        /// </summary>
        /// <param name="value">The numeric value to construct this quantity with.</param>
        /// <param name="unit">The unit representation to construct this quantity with.</param>
        /// <exception cref="ArgumentException">If value is NaN or Infinity.</exception>
        public ApparentPower(double value, ApparentPowerUnit unit)
        {
<<<<<<< HEAD
=======
            if (unit == ApparentPowerUnit.Undefined)
              throw new ArgumentException("The quantity can not be created with an undefined unit.", nameof(unit));

>>>>>>> b5300902
            _value = Guard.EnsureValidNumber(value, nameof(value));
            _unit = unit;
        }

        /// <summary>
        /// Creates an instance of the quantity with the given numeric value in units compatible with the given <see cref="UnitSystem"/>.
        /// If multiple compatible units were found, the first match is used.
        /// </summary>
        /// <param name="value">The numeric value to construct this quantity with.</param>
        /// <param name="unitSystem">The unit system to create the quantity with.</param>
        /// <exception cref="ArgumentNullException">The given <see cref="UnitSystem"/> is null.</exception>
        /// <exception cref="ArgumentException">No unit was found for the given <see cref="UnitSystem"/>.</exception>
        public ApparentPower(double value, UnitSystem unitSystem)
        {
            if (unitSystem is null) throw new ArgumentNullException(nameof(unitSystem));

            var unitInfos = Info.GetUnitInfosFor(unitSystem.BaseUnits);
            var firstUnitInfo = unitInfos.FirstOrDefault();

            _value = Guard.EnsureValidNumber(value, nameof(value));
            _unit = firstUnitInfo?.Value ?? throw new ArgumentException("No units were found for the given UnitSystem.", nameof(unitSystem));
        }

        #region Static Properties

        /// <summary>
        ///     The <see cref="UnitConverter" /> containing the default generated conversion functions for <see cref="ApparentPower" /> instances.
        /// </summary>
        public static UnitConverter DefaultConversionFunctions { get; }

        /// <inheritdoc cref="IQuantity.QuantityInfo"/>
        public static QuantityInfo<ApparentPowerUnit> Info { get; }

        /// <summary>
        ///     The <see cref="BaseDimensions" /> of this quantity.
        /// </summary>
        public static BaseDimensions BaseDimensions { get; }

        /// <summary>
        ///     The base unit of ApparentPower, which is Voltampere. All conversions go via this value.
        /// </summary>
        public static ApparentPowerUnit BaseUnit { get; }

        /// <summary>
        ///     All units of measurement for the ApparentPower quantity.
        /// </summary>
        public static ApparentPowerUnit[] Units { get; }

        /// <summary>
        ///     Gets an instance of this quantity with a value of 0 in the base unit Voltampere.
        /// </summary>
        public static ApparentPower Zero { get; }

        #endregion

        #region Properties

        /// <summary>
        ///     The numeric value this quantity was constructed with.
        /// </summary>
        public double Value => _value;

        Enum IQuantity.Unit => Unit;

        /// <inheritdoc />
        public ApparentPowerUnit Unit => _unit.GetValueOrDefault(BaseUnit);

        /// <inheritdoc />
        public QuantityInfo<ApparentPowerUnit> QuantityInfo => Info;

        /// <inheritdoc cref="IQuantity.QuantityInfo"/>
        QuantityInfo IQuantity.QuantityInfo => Info;

        /// <summary>
        ///     The <see cref="BaseDimensions" /> of this quantity.
        /// </summary>
        public BaseDimensions Dimensions => ApparentPower.BaseDimensions;

        #endregion

        #region Conversion Properties

        /// <summary>
        ///     Gets a <see cref="double"/> value of this quantity converted into <see cref="ApparentPowerUnit.Gigavoltampere"/>
        /// </summary>
        public double Gigavoltamperes => As(ApparentPowerUnit.Gigavoltampere);

        /// <summary>
        ///     Gets a <see cref="double"/> value of this quantity converted into <see cref="ApparentPowerUnit.Kilovoltampere"/>
        /// </summary>
        public double Kilovoltamperes => As(ApparentPowerUnit.Kilovoltampere);

        /// <summary>
        ///     Gets a <see cref="double"/> value of this quantity converted into <see cref="ApparentPowerUnit.Megavoltampere"/>
        /// </summary>
        public double Megavoltamperes => As(ApparentPowerUnit.Megavoltampere);

        /// <summary>
        ///     Gets a <see cref="double"/> value of this quantity converted into <see cref="ApparentPowerUnit.Voltampere"/>
        /// </summary>
        public double Voltamperes => As(ApparentPowerUnit.Voltampere);

        #endregion

        #region Static Methods

        /// <summary>
        /// Registers the default conversion functions in the given <see cref="UnitConverter"/> instance.
        /// </summary>
        /// <param name="unitConverter">The <see cref="UnitConverter"/> to register the default conversion functions in.</param>
        internal static void RegisterDefaultConversions(UnitConverter unitConverter)
        {
            // Register in unit converter: BaseUnit -> ApparentPowerUnit
            unitConverter.SetConversionFunction<ApparentPower>(ApparentPowerUnit.Voltampere, ApparentPowerUnit.Gigavoltampere, quantity => new ApparentPower((quantity.Value) / 1e9d, ApparentPowerUnit.Gigavoltampere));
            unitConverter.SetConversionFunction<ApparentPower>(ApparentPowerUnit.Voltampere, ApparentPowerUnit.Kilovoltampere, quantity => new ApparentPower((quantity.Value) / 1e3d, ApparentPowerUnit.Kilovoltampere));
            unitConverter.SetConversionFunction<ApparentPower>(ApparentPowerUnit.Voltampere, ApparentPowerUnit.Megavoltampere, quantity => new ApparentPower((quantity.Value) / 1e6d, ApparentPowerUnit.Megavoltampere));
<<<<<<< HEAD
=======

>>>>>>> b5300902
            // Register in unit converter: BaseUnit <-> BaseUnit
            unitConverter.SetConversionFunction<ApparentPower>(ApparentPowerUnit.Voltampere, ApparentPowerUnit.Voltampere, quantity => quantity);

            // Register in unit converter: ApparentPowerUnit -> BaseUnit
            unitConverter.SetConversionFunction<ApparentPower>(ApparentPowerUnit.Gigavoltampere, ApparentPowerUnit.Voltampere, quantity => new ApparentPower((quantity.Value) * 1e9d, ApparentPowerUnit.Voltampere));
            unitConverter.SetConversionFunction<ApparentPower>(ApparentPowerUnit.Kilovoltampere, ApparentPowerUnit.Voltampere, quantity => new ApparentPower((quantity.Value) * 1e3d, ApparentPowerUnit.Voltampere));
            unitConverter.SetConversionFunction<ApparentPower>(ApparentPowerUnit.Megavoltampere, ApparentPowerUnit.Voltampere, quantity => new ApparentPower((quantity.Value) * 1e6d, ApparentPowerUnit.Voltampere));
        }

        internal static void MapGeneratedLocalizations(UnitAbbreviationsCache unitAbbreviationsCache)
        {
            unitAbbreviationsCache.PerformAbbreviationMapping(ApparentPowerUnit.Gigavoltampere, new CultureInfo("en-US"), false, true, new string[]{"GVA"});
            unitAbbreviationsCache.PerformAbbreviationMapping(ApparentPowerUnit.Kilovoltampere, new CultureInfo("en-US"), false, true, new string[]{"kVA"});
            unitAbbreviationsCache.PerformAbbreviationMapping(ApparentPowerUnit.Megavoltampere, new CultureInfo("en-US"), false, true, new string[]{"MVA"});
            unitAbbreviationsCache.PerformAbbreviationMapping(ApparentPowerUnit.Voltampere, new CultureInfo("en-US"), false, true, new string[]{"VA"});
        }

        /// <summary>
        ///     Get unit abbreviation string.
        /// </summary>
        /// <param name="unit">Unit to get abbreviation for.</param>
        /// <returns>Unit abbreviation string.</returns>
        public static string GetAbbreviation(ApparentPowerUnit unit)
        {
            return GetAbbreviation(unit, null);
        }

        /// <summary>
        ///     Get unit abbreviation string.
        /// </summary>
        /// <param name="unit">Unit to get abbreviation for.</param>
        /// <returns>Unit abbreviation string.</returns>
        /// <param name="provider">Format to use for localization. Defaults to <see cref="CultureInfo.CurrentCulture" /> if null.</param>
        public static string GetAbbreviation(ApparentPowerUnit unit, IFormatProvider? provider)
        {
            return UnitAbbreviationsCache.Default.GetDefaultAbbreviation(unit, provider);
        }

        #endregion

        #region Static Factory Methods

        /// <summary>
        ///     Creates a <see cref="ApparentPower"/> from <see cref="ApparentPowerUnit.Gigavoltampere"/>.
        /// </summary>
        /// <exception cref="ArgumentException">If value is NaN or Infinity.</exception>
        public static ApparentPower FromGigavoltamperes(QuantityValue gigavoltamperes)
        {
            double value = (double) gigavoltamperes;
            return new ApparentPower(value, ApparentPowerUnit.Gigavoltampere);
        }

        /// <summary>
        ///     Creates a <see cref="ApparentPower"/> from <see cref="ApparentPowerUnit.Kilovoltampere"/>.
        /// </summary>
        /// <exception cref="ArgumentException">If value is NaN or Infinity.</exception>
        public static ApparentPower FromKilovoltamperes(QuantityValue kilovoltamperes)
        {
            double value = (double) kilovoltamperes;
            return new ApparentPower(value, ApparentPowerUnit.Kilovoltampere);
        }

        /// <summary>
        ///     Creates a <see cref="ApparentPower"/> from <see cref="ApparentPowerUnit.Megavoltampere"/>.
        /// </summary>
        /// <exception cref="ArgumentException">If value is NaN or Infinity.</exception>
        public static ApparentPower FromMegavoltamperes(QuantityValue megavoltamperes)
        {
            double value = (double) megavoltamperes;
            return new ApparentPower(value, ApparentPowerUnit.Megavoltampere);
        }

        /// <summary>
        ///     Creates a <see cref="ApparentPower"/> from <see cref="ApparentPowerUnit.Voltampere"/>.
        /// </summary>
        /// <exception cref="ArgumentException">If value is NaN or Infinity.</exception>
        public static ApparentPower FromVoltamperes(QuantityValue voltamperes)
        {
            double value = (double) voltamperes;
            return new ApparentPower(value, ApparentPowerUnit.Voltampere);
        }

        /// <summary>
        ///     Dynamically convert from value and unit enum <see cref="ApparentPowerUnit" /> to <see cref="ApparentPower" />.
        /// </summary>
        /// <param name="value">Value to convert from.</param>
        /// <param name="fromUnit">Unit to convert from.</param>
        /// <returns>ApparentPower unit value.</returns>
        public static ApparentPower From(QuantityValue value, ApparentPowerUnit fromUnit)
        {
            return new ApparentPower((double)value, fromUnit);
        }

        #endregion

        #region Static Parse Methods

        /// <summary>
        ///     Parse a string with one or two quantities of the format "&lt;quantity&gt; &lt;unit&gt;".
        /// </summary>
        /// <param name="str">String to parse. Typically in the form: {number} {unit}</param>
        /// <example>
        ///     Length.Parse("5.5 m", new CultureInfo("en-US"));
        /// </example>
        /// <exception cref="ArgumentNullException">The value of 'str' cannot be null. </exception>
        /// <exception cref="ArgumentException">
        ///     Expected string to have one or two pairs of quantity and unit in the format
        ///     "&lt;quantity&gt; &lt;unit&gt;". Eg. "5.5 m" or "1ft 2in"
        /// </exception>
        /// <exception cref="AmbiguousUnitParseException">
        ///     More than one unit is represented by the specified unit abbreviation.
        ///     Example: Volume.Parse("1 cup") will throw, because it can refer to any of
        ///     <see cref="VolumeUnit.MetricCup" />, <see cref="VolumeUnit.UsLegalCup" /> and <see cref="VolumeUnit.UsCustomaryCup" />.
        /// </exception>
        /// <exception cref="UnitsNetException">
        ///     If anything else goes wrong, typically due to a bug or unhandled case.
        ///     We wrap exceptions in <see cref="UnitsNetException" /> to allow you to distinguish
        ///     Units.NET exceptions from other exceptions.
        /// </exception>
        public static ApparentPower Parse(string str)
        {
            return Parse(str, null);
        }

        /// <summary>
        ///     Parse a string with one or two quantities of the format "&lt;quantity&gt; &lt;unit&gt;".
        /// </summary>
        /// <param name="str">String to parse. Typically in the form: {number} {unit}</param>
        /// <example>
        ///     Length.Parse("5.5 m", new CultureInfo("en-US"));
        /// </example>
        /// <exception cref="ArgumentNullException">The value of 'str' cannot be null. </exception>
        /// <exception cref="ArgumentException">
        ///     Expected string to have one or two pairs of quantity and unit in the format
        ///     "&lt;quantity&gt; &lt;unit&gt;". Eg. "5.5 m" or "1ft 2in"
        /// </exception>
        /// <exception cref="AmbiguousUnitParseException">
        ///     More than one unit is represented by the specified unit abbreviation.
        ///     Example: Volume.Parse("1 cup") will throw, because it can refer to any of
        ///     <see cref="VolumeUnit.MetricCup" />, <see cref="VolumeUnit.UsLegalCup" /> and <see cref="VolumeUnit.UsCustomaryCup" />.
        /// </exception>
        /// <exception cref="UnitsNetException">
        ///     If anything else goes wrong, typically due to a bug or unhandled case.
        ///     We wrap exceptions in <see cref="UnitsNetException" /> to allow you to distinguish
        ///     Units.NET exceptions from other exceptions.
        /// </exception>
        /// <param name="provider">Format to use when parsing number and unit. Defaults to <see cref="CultureInfo.CurrentCulture" /> if null.</param>
        public static ApparentPower Parse(string str, IFormatProvider? provider)
        {
            return QuantityParser.Default.Parse<ApparentPower, ApparentPowerUnit>(
                str,
                provider,
                From);
        }

        /// <summary>
        ///     Try to parse a string with one or two quantities of the format "&lt;quantity&gt; &lt;unit&gt;".
        /// </summary>
        /// <param name="str">String to parse. Typically in the form: {number} {unit}</param>
        /// <param name="result">Resulting unit quantity if successful.</param>
        /// <example>
        ///     Length.Parse("5.5 m", new CultureInfo("en-US"));
        /// </example>
        public static bool TryParse(string? str, out ApparentPower result)
        {
            return TryParse(str, null, out result);
        }

        /// <summary>
        ///     Try to parse a string with one or two quantities of the format "&lt;quantity&gt; &lt;unit&gt;".
        /// </summary>
        /// <param name="str">String to parse. Typically in the form: {number} {unit}</param>
        /// <param name="result">Resulting unit quantity if successful.</param>
        /// <returns>True if successful, otherwise false.</returns>
        /// <example>
        ///     Length.Parse("5.5 m", new CultureInfo("en-US"));
        /// </example>
        /// <param name="provider">Format to use when parsing number and unit. Defaults to <see cref="CultureInfo.CurrentCulture" /> if null.</param>
        public static bool TryParse(string? str, IFormatProvider? provider, out ApparentPower result)
        {
            return QuantityParser.Default.TryParse<ApparentPower, ApparentPowerUnit>(
                str,
                provider,
                From,
                out result);
        }

        /// <summary>
        ///     Parse a unit string.
        /// </summary>
        /// <param name="str">String to parse. Typically in the form: {number} {unit}</param>
        /// <example>
        ///     Length.ParseUnit("m", new CultureInfo("en-US"));
        /// </example>
        /// <exception cref="ArgumentNullException">The value of 'str' cannot be null. </exception>
        /// <exception cref="UnitsNetException">Error parsing string.</exception>
        public static ApparentPowerUnit ParseUnit(string str)
        {
            return ParseUnit(str, null);
        }

        /// <summary>
        ///     Parse a unit string.
        /// </summary>
        /// <param name="str">String to parse. Typically in the form: {number} {unit}</param>
        /// <param name="provider">Format to use when parsing number and unit. Defaults to <see cref="CultureInfo.CurrentCulture" /> if null.</param>
        /// <example>
        ///     Length.ParseUnit("m", new CultureInfo("en-US"));
        /// </example>
        /// <exception cref="ArgumentNullException">The value of 'str' cannot be null. </exception>
        /// <exception cref="UnitsNetException">Error parsing string.</exception>
        public static ApparentPowerUnit ParseUnit(string str, IFormatProvider? provider)
        {
            return UnitParser.Default.Parse<ApparentPowerUnit>(str, provider);
        }

        /// <inheritdoc cref="TryParseUnit(string,IFormatProvider,out UnitsNet.Units.ApparentPowerUnit)"/>
        public static bool TryParseUnit(string str, out ApparentPowerUnit unit)
        {
            return TryParseUnit(str, null, out unit);
        }

        /// <summary>
        ///     Parse a unit string.
        /// </summary>
        /// <param name="str">String to parse. Typically in the form: {number} {unit}</param>
        /// <param name="unit">The parsed unit if successful.</param>
        /// <returns>True if successful, otherwise false.</returns>
        /// <example>
        ///     Length.TryParseUnit("m", new CultureInfo("en-US"));
        /// </example>
        /// <param name="provider">Format to use when parsing number and unit. Defaults to <see cref="CultureInfo.CurrentCulture" /> if null.</param>
        public static bool TryParseUnit(string str, IFormatProvider? provider, out ApparentPowerUnit unit)
        {
            return UnitParser.Default.TryParse<ApparentPowerUnit>(str, provider, out unit);
        }

        #endregion

        #region Arithmetic Operators

        /// <summary>Negate the value.</summary>
        public static ApparentPower operator -(ApparentPower right)
        {
            return new ApparentPower(-right.Value, right.Unit);
        }

        /// <summary>Get <see cref="ApparentPower"/> from adding two <see cref="ApparentPower"/>.</summary>
        public static ApparentPower operator +(ApparentPower left, ApparentPower right)
        {
            return new ApparentPower(left.Value + right.GetValueAs(left.Unit), left.Unit);
        }

        /// <summary>Get <see cref="ApparentPower"/> from subtracting two <see cref="ApparentPower"/>.</summary>
        public static ApparentPower operator -(ApparentPower left, ApparentPower right)
        {
            return new ApparentPower(left.Value - right.GetValueAs(left.Unit), left.Unit);
        }

        /// <summary>Get <see cref="ApparentPower"/> from multiplying value and <see cref="ApparentPower"/>.</summary>
        public static ApparentPower operator *(double left, ApparentPower right)
        {
            return new ApparentPower(left * right.Value, right.Unit);
        }

        /// <summary>Get <see cref="ApparentPower"/> from multiplying value and <see cref="ApparentPower"/>.</summary>
        public static ApparentPower operator *(ApparentPower left, double right)
        {
            return new ApparentPower(left.Value * right, left.Unit);
        }

        /// <summary>Get <see cref="ApparentPower"/> from dividing <see cref="ApparentPower"/> by value.</summary>
        public static ApparentPower operator /(ApparentPower left, double right)
        {
            return new ApparentPower(left.Value / right, left.Unit);
        }

        /// <summary>Get ratio value from dividing <see cref="ApparentPower"/> by <see cref="ApparentPower"/>.</summary>
        public static double operator /(ApparentPower left, ApparentPower right)
        {
            return left.Voltamperes / right.Voltamperes;
        }

        #endregion

        #region Equality / IComparable

        /// <summary>Returns true if less or equal to.</summary>
        public static bool operator <=(ApparentPower left, ApparentPower right)
        {
            return left.Value <= right.GetValueAs(left.Unit);
        }

        /// <summary>Returns true if greater than or equal to.</summary>
        public static bool operator >=(ApparentPower left, ApparentPower right)
        {
            return left.Value >= right.GetValueAs(left.Unit);
        }

        /// <summary>Returns true if less than.</summary>
        public static bool operator <(ApparentPower left, ApparentPower right)
        {
            return left.Value < right.GetValueAs(left.Unit);
        }

        /// <summary>Returns true if greater than.</summary>
        public static bool operator >(ApparentPower left, ApparentPower right)
        {
            return left.Value > right.GetValueAs(left.Unit);
        }

        /// <inheritdoc />
        public int CompareTo(object obj)
        {
            if (obj is null) throw new ArgumentNullException(nameof(obj));
            if (!(obj is ApparentPower objApparentPower)) throw new ArgumentException("Expected type ApparentPower.", nameof(obj));

            return CompareTo(objApparentPower);
        }

        /// <inheritdoc />
        public int CompareTo(ApparentPower other)
        {
            return _value.CompareTo(other.GetValueAs(this.Unit));
        }

<<<<<<< HEAD
=======
        /// <inheritdoc />
        /// <remarks>Consider using <see cref="Equals(ApparentPower, double, ComparisonType)"/> for safely comparing floating point values.</remarks>
        public override bool Equals(object obj)
        {
            if (obj is null || !(obj is ApparentPower objApparentPower))
                return false;

            return Equals(objApparentPower);
        }

        /// <inheritdoc />
        /// <remarks>Consider using <see cref="Equals(ApparentPower, double, ComparisonType)"/> for safely comparing floating point values.</remarks>
        public bool Equals(ApparentPower other)
        {
            return _value.Equals(other.GetValueAs(this.Unit));
        }

>>>>>>> b5300902
        /// <summary>
        ///     <para>
        ///     Compare equality to another ApparentPower within the given absolute or relative tolerance.
        ///     </para>
        ///     <para>
        ///     Relative tolerance is defined as the maximum allowable absolute difference between this quantity's value and
        ///     <paramref name="other"/> as a percentage of this quantity's value. <paramref name="other"/> will be converted into
        ///     this quantity's unit for comparison. A relative tolerance of 0.01 means the absolute difference must be within +/- 1% of
        ///     this quantity's value to be considered equal.
        ///     <example>
        ///     In this example, the two quantities will be equal if the value of b is within +/- 1% of a (0.02m or 2cm).
        ///     <code>
        ///     var a = Length.FromMeters(2.0);
        ///     var b = Length.FromInches(50.0);
        ///     a.Equals(b, 0.01, ComparisonType.Relative);
        ///     </code>
        ///     </example>
        ///     </para>
        ///     <para>
        ///     Absolute tolerance is defined as the maximum allowable absolute difference between this quantity's value and
        ///     <paramref name="other"/> as a fixed number in this quantity's unit. <paramref name="other"/> will be converted into
        ///     this quantity's unit for comparison.
        ///     <example>
        ///     In this example, the two quantities will be equal if the value of b is within 0.01 of a (0.01m or 1cm).
        ///     <code>
        ///     var a = Length.FromMeters(2.0);
        ///     var b = Length.FromInches(50.0);
        ///     a.Equals(b, 0.01, ComparisonType.Absolute);
        ///     </code>
        ///     </example>
        ///     </para>
        ///     <para>
        ///     Note that it is advised against specifying zero difference, due to the nature
        ///     of floating point operations and using System.Double internally.
        ///     </para>
        /// </summary>
        /// <param name="other">The other quantity to compare to.</param>
        /// <param name="tolerance">The absolute or relative tolerance value. Must be greater than or equal to 0.</param>
        /// <param name="comparisonType">The comparison type: either relative or absolute.</param>
        /// <returns>True if the absolute difference between the two values is not greater than the specified relative or absolute tolerance.</returns>
        public bool Equals(ApparentPower other, double tolerance, ComparisonType comparisonType)
        {
            if (tolerance < 0)
                throw new ArgumentOutOfRangeException("tolerance", "Tolerance must be greater than or equal to 0.");

            double thisValue = (double)this.Value;
            double otherValueInThisUnits = other.As(this.Unit);

            return UnitsNet.Comparison.Equals(thisValue, otherValueInThisUnits, tolerance, comparisonType);
        }

        /// <summary>
        ///     Returns the hash code for this instance.
        /// </summary>
        /// <returns>A hash code for the current ApparentPower.</returns>
        public override int GetHashCode()
        {
            return new { Info.Name, Value, Unit }.GetHashCode();
        }

        #endregion

        #region Conversion Methods

        /// <summary>
        ///     Convert to the unit representation <paramref name="unit" />.
        /// </summary>
        /// <returns>Value converted to the specified unit.</returns>
        public double As(ApparentPowerUnit unit)
        {
            if (Unit == unit)
                return Convert.ToDouble(Value);

            var converted = GetValueAs(unit);
            return Convert.ToDouble(converted);
        }

        /// <inheritdoc cref="IQuantity.As(UnitSystem)"/>
        public double As(UnitSystem unitSystem)
        {
            if (unitSystem is null)
                throw new ArgumentNullException(nameof(unitSystem));

            var unitInfos = Info.GetUnitInfosFor(unitSystem.BaseUnits);

            var firstUnitInfo = unitInfos.FirstOrDefault();
            if (firstUnitInfo == null)
                throw new ArgumentException("No units were found for the given UnitSystem.", nameof(unitSystem));

            return As(firstUnitInfo.Value);
        }

        /// <inheritdoc />
        double IQuantity.As(Enum unit)
        {
            if (!(unit is ApparentPowerUnit unitAsApparentPowerUnit))
                throw new ArgumentException($"The given unit is of type {unit.GetType()}. Only {typeof(ApparentPowerUnit)} is supported.", nameof(unit));

            return As(unitAsApparentPowerUnit);
        }

        /// <summary>
        ///     Converts this ApparentPower to another ApparentPower with the unit representation <paramref name="unit" />.
        /// </summary>
        /// <param name="unit">The unit to convert to.</param>
        /// <returns>A ApparentPower with the specified unit.</returns>
        public ApparentPower ToUnit(ApparentPowerUnit unit)
        {
            return ToUnit(unit, DefaultConversionFunctions);
        }

        /// <summary>
        ///     Converts this ApparentPower to another ApparentPower using the given <paramref name="unitConverter"/> with the unit representation <paramref name="unit" />.
        /// </summary>
        /// <param name="unit">The unit to convert to.</param>
        /// <param name="unitConverter">The <see cref="UnitConverter"/> to use for the conversion.</param>
        /// <returns>A ApparentPower with the specified unit.</returns>
        public ApparentPower ToUnit(ApparentPowerUnit unit, UnitConverter unitConverter)
        {
            if (Unit == unit)
            {
                // Already in requested units.
                return this;
            }
            else if (unitConverter.TryGetConversionFunction((typeof(ApparentPower), Unit, typeof(ApparentPower), unit), out var conversionFunction))
            {
                // Direct conversion to requested unit found. Return the converted quantity.
                var converted = conversionFunction(this);
                return (ApparentPower)converted;
            }
            else if (Unit != BaseUnit)
            {
                // Direct conversion to requested unit NOT found. Convert to BaseUnit, and then from BaseUnit to requested unit.
                var inBaseUnits = ToUnit(BaseUnit);
                return inBaseUnits.ToUnit(unit);
            }
            else
            {
                throw new NotImplementedException($"Can not convert {Unit} to {unit}.");
            }
        }

        /// <inheritdoc />
        IQuantity IQuantity.ToUnit(Enum unit)
        {
            if (!(unit is ApparentPowerUnit unitAsApparentPowerUnit))
                throw new ArgumentException($"The given unit is of type {unit.GetType()}. Only {typeof(ApparentPowerUnit)} is supported.", nameof(unit));

            return ToUnit(unitAsApparentPowerUnit, DefaultConversionFunctions);
        }

        /// <inheritdoc cref="IQuantity.ToUnit(UnitSystem)"/>
        public ApparentPower ToUnit(UnitSystem unitSystem)
        {
            if (unitSystem is null)
                throw new ArgumentNullException(nameof(unitSystem));

            var unitInfos = Info.GetUnitInfosFor(unitSystem.BaseUnits);

            var firstUnitInfo = unitInfos.FirstOrDefault();
            if (firstUnitInfo == null)
                throw new ArgumentException("No units were found for the given UnitSystem.", nameof(unitSystem));

            return ToUnit(firstUnitInfo.Value);
        }

        /// <inheritdoc />
        IQuantity IQuantity.ToUnit(UnitSystem unitSystem) => ToUnit(unitSystem);

        /// <inheritdoc />
        IQuantity<ApparentPowerUnit> IQuantity<ApparentPowerUnit>.ToUnit(ApparentPowerUnit unit) => ToUnit(unit);

        /// <inheritdoc />
        IQuantity<ApparentPowerUnit> IQuantity<ApparentPowerUnit>.ToUnit(UnitSystem unitSystem) => ToUnit(unitSystem);

        private double GetValueAs(ApparentPowerUnit unit)
        {
            var converted = ToUnit(unit);
            return (double)converted.Value;
            }

        #endregion

        #region ToString Methods

        /// <summary>
        ///     Gets the default string representation of value and unit.
        /// </summary>
        /// <returns>String representation.</returns>
        public override string ToString()
        {
            return ToString("g");
        }

        /// <summary>
        ///     Gets the default string representation of value and unit using the given format provider.
        /// </summary>
        /// <returns>String representation.</returns>
        /// <param name="provider">Format to use for localization and number formatting. Defaults to <see cref="CultureInfo.CurrentCulture" /> if null.</param>
        public string ToString(IFormatProvider? provider)
        {
            return ToString("g", provider);
        }

        /// <inheritdoc cref="QuantityFormatter.Format{TUnitType}(IQuantity{TUnitType}, string, IFormatProvider)"/>
        /// <summary>
        /// Gets the string representation of this instance in the specified format string using <see cref="CultureInfo.CurrentCulture" />.
        /// </summary>
        /// <param name="format">The format string.</param>
        /// <returns>The string representation.</returns>
        public string ToString(string format)
        {
            return ToString(format, CultureInfo.CurrentCulture);
        }

        /// <inheritdoc cref="QuantityFormatter.Format{TUnitType}(IQuantity{TUnitType}, string, IFormatProvider)"/>
        /// <summary>
        /// Gets the string representation of this instance in the specified format string using the specified format provider, or <see cref="CultureInfo.CurrentCulture" /> if null.
        /// </summary>
        /// <param name="format">The format string.</param>
        /// <param name="provider">Format to use for localization and number formatting. Defaults to <see cref="CultureInfo.CurrentCulture" /> if null.</param>
        /// <returns>The string representation.</returns>
        public string ToString(string format, IFormatProvider? provider)
        {
            return QuantityFormatter.Format<ApparentPowerUnit>(this, format, provider);
        }

        #endregion

        #region IConvertible Methods

        TypeCode IConvertible.GetTypeCode()
        {
            return TypeCode.Object;
        }

        bool IConvertible.ToBoolean(IFormatProvider provider)
        {
            throw new InvalidCastException($"Converting {typeof(ApparentPower)} to bool is not supported.");
        }

        byte IConvertible.ToByte(IFormatProvider provider)
        {
            return Convert.ToByte(_value);
        }

        char IConvertible.ToChar(IFormatProvider provider)
        {
            throw new InvalidCastException($"Converting {typeof(ApparentPower)} to char is not supported.");
        }

        DateTime IConvertible.ToDateTime(IFormatProvider provider)
        {
            throw new InvalidCastException($"Converting {typeof(ApparentPower)} to DateTime is not supported.");
        }

        decimal IConvertible.ToDecimal(IFormatProvider provider)
        {
            return Convert.ToDecimal(_value);
        }

        double IConvertible.ToDouble(IFormatProvider provider)
        {
            return Convert.ToDouble(_value);
        }

        short IConvertible.ToInt16(IFormatProvider provider)
        {
            return Convert.ToInt16(_value);
        }

        int IConvertible.ToInt32(IFormatProvider provider)
        {
            return Convert.ToInt32(_value);
        }

        long IConvertible.ToInt64(IFormatProvider provider)
        {
            return Convert.ToInt64(_value);
        }

        sbyte IConvertible.ToSByte(IFormatProvider provider)
        {
            return Convert.ToSByte(_value);
        }

        float IConvertible.ToSingle(IFormatProvider provider)
        {
            return Convert.ToSingle(_value);
        }

        string IConvertible.ToString(IFormatProvider provider)
        {
            return ToString("g", provider);
        }

        object IConvertible.ToType(Type conversionType, IFormatProvider provider)
        {
            if (conversionType == typeof(ApparentPower))
                return this;
            else if (conversionType == typeof(ApparentPowerUnit))
                return Unit;
<<<<<<< HEAD
            else if(conversionType == typeof(QuantityInfo))
=======
            else if (conversionType == typeof(QuantityType))
                return ApparentPower.QuantityType;
            else if (conversionType == typeof(QuantityInfo))
>>>>>>> b5300902
                return ApparentPower.Info;
            else if (conversionType == typeof(BaseDimensions))
                return ApparentPower.BaseDimensions;
            else
                throw new InvalidCastException($"Converting {typeof(ApparentPower)} to {conversionType} is not supported.");
        }

        ushort IConvertible.ToUInt16(IFormatProvider provider)
        {
            return Convert.ToUInt16(_value);
        }

        uint IConvertible.ToUInt32(IFormatProvider provider)
        {
            return Convert.ToUInt32(_value);
        }

        ulong IConvertible.ToUInt64(IFormatProvider provider)
        {
            return Convert.ToUInt64(_value);
        }

        #endregion
    }
}<|MERGE_RESOLUTION|>--- conflicted
+++ resolved
@@ -77,12 +77,6 @@
         /// <exception cref="ArgumentException">If value is NaN or Infinity.</exception>
         public ApparentPower(double value, ApparentPowerUnit unit)
         {
-<<<<<<< HEAD
-=======
-            if (unit == ApparentPowerUnit.Undefined)
-              throw new ArgumentException("The quantity can not be created with an undefined unit.", nameof(unit));
-
->>>>>>> b5300902
             _value = Guard.EnsureValidNumber(value, nameof(value));
             _unit = unit;
         }
@@ -199,10 +193,7 @@
             unitConverter.SetConversionFunction<ApparentPower>(ApparentPowerUnit.Voltampere, ApparentPowerUnit.Gigavoltampere, quantity => new ApparentPower((quantity.Value) / 1e9d, ApparentPowerUnit.Gigavoltampere));
             unitConverter.SetConversionFunction<ApparentPower>(ApparentPowerUnit.Voltampere, ApparentPowerUnit.Kilovoltampere, quantity => new ApparentPower((quantity.Value) / 1e3d, ApparentPowerUnit.Kilovoltampere));
             unitConverter.SetConversionFunction<ApparentPower>(ApparentPowerUnit.Voltampere, ApparentPowerUnit.Megavoltampere, quantity => new ApparentPower((quantity.Value) / 1e6d, ApparentPowerUnit.Megavoltampere));
-<<<<<<< HEAD
-=======
-
->>>>>>> b5300902
+
             // Register in unit converter: BaseUnit <-> BaseUnit
             unitConverter.SetConversionFunction<ApparentPower>(ApparentPowerUnit.Voltampere, ApparentPowerUnit.Voltampere, quantity => quantity);
 
@@ -529,26 +520,6 @@
             return _value.CompareTo(other.GetValueAs(this.Unit));
         }
 
-<<<<<<< HEAD
-=======
-        /// <inheritdoc />
-        /// <remarks>Consider using <see cref="Equals(ApparentPower, double, ComparisonType)"/> for safely comparing floating point values.</remarks>
-        public override bool Equals(object obj)
-        {
-            if (obj is null || !(obj is ApparentPower objApparentPower))
-                return false;
-
-            return Equals(objApparentPower);
-        }
-
-        /// <inheritdoc />
-        /// <remarks>Consider using <see cref="Equals(ApparentPower, double, ComparisonType)"/> for safely comparing floating point values.</remarks>
-        public bool Equals(ApparentPower other)
-        {
-            return _value.Equals(other.GetValueAs(this.Unit));
-        }
-
->>>>>>> b5300902
         /// <summary>
         ///     <para>
         ///     Compare equality to another ApparentPower within the given absolute or relative tolerance.
@@ -728,7 +699,7 @@
         {
             var converted = ToUnit(unit);
             return (double)converted.Value;
-            }
+        }
 
         #endregion
 
@@ -851,13 +822,7 @@
                 return this;
             else if (conversionType == typeof(ApparentPowerUnit))
                 return Unit;
-<<<<<<< HEAD
-            else if(conversionType == typeof(QuantityInfo))
-=======
-            else if (conversionType == typeof(QuantityType))
-                return ApparentPower.QuantityType;
             else if (conversionType == typeof(QuantityInfo))
->>>>>>> b5300902
                 return ApparentPower.Info;
             else if (conversionType == typeof(BaseDimensions))
                 return ApparentPower.BaseDimensions;
