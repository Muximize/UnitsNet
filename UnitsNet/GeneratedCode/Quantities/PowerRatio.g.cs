--- conflicted
+++ resolved
@@ -75,12 +75,6 @@
         /// <exception cref="ArgumentException">If value is NaN or Infinity.</exception>
         public PowerRatio(double value, PowerRatioUnit unit)
         {
-<<<<<<< HEAD
-=======
-            if (unit == PowerRatioUnit.Undefined)
-              throw new ArgumentException("The quantity can not be created with an undefined unit.", nameof(unit));
-
->>>>>>> b5300902
             _value = Guard.EnsureValidNumber(value, nameof(value));
             _unit = unit;
         }
@@ -185,10 +179,7 @@
         {
             // Register in unit converter: BaseUnit -> PowerRatioUnit
             unitConverter.SetConversionFunction<PowerRatio>(PowerRatioUnit.DecibelWatt, PowerRatioUnit.DecibelMilliwatt, quantity => new PowerRatio(quantity.Value + 30, PowerRatioUnit.DecibelMilliwatt));
-<<<<<<< HEAD
-=======
-
->>>>>>> b5300902
+
             // Register in unit converter: BaseUnit <-> BaseUnit
             unitConverter.SetConversionFunction<PowerRatio>(PowerRatioUnit.DecibelWatt, PowerRatioUnit.DecibelWatt, quantity => quantity);
 
@@ -499,26 +490,6 @@
             return _value.CompareTo(other.GetValueAs(this.Unit));
         }
 
-<<<<<<< HEAD
-=======
-        /// <inheritdoc />
-        /// <remarks>Consider using <see cref="Equals(PowerRatio, double, ComparisonType)"/> for safely comparing floating point values.</remarks>
-        public override bool Equals(object obj)
-        {
-            if (obj is null || !(obj is PowerRatio objPowerRatio))
-                return false;
-
-            return Equals(objPowerRatio);
-        }
-
-        /// <inheritdoc />
-        /// <remarks>Consider using <see cref="Equals(PowerRatio, double, ComparisonType)"/> for safely comparing floating point values.</remarks>
-        public bool Equals(PowerRatio other)
-        {
-            return _value.Equals(other.GetValueAs(this.Unit));
-        }
-
->>>>>>> b5300902
         /// <summary>
         ///     <para>
         ///     Compare equality to another PowerRatio within the given absolute or relative tolerance.
@@ -698,7 +669,7 @@
         {
             var converted = ToUnit(unit);
             return (double)converted.Value;
-            }
+        }
 
         #endregion
 
@@ -821,13 +792,7 @@
                 return this;
             else if (conversionType == typeof(PowerRatioUnit))
                 return Unit;
-<<<<<<< HEAD
-            else if(conversionType == typeof(QuantityInfo))
-=======
-            else if (conversionType == typeof(QuantityType))
-                return PowerRatio.QuantityType;
             else if (conversionType == typeof(QuantityInfo))
->>>>>>> b5300902
                 return PowerRatio.Info;
             else if (conversionType == typeof(BaseDimensions))
                 return PowerRatio.BaseDimensions;
