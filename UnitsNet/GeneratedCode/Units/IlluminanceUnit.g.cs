--- conflicted
+++ resolved
@@ -25,18 +25,10 @@
 
     public enum IlluminanceUnit
     {
-<<<<<<< HEAD
-        Kilolux,
-        Lux,
-        Megalux,
-        Millilux,
-=======
-        Undefined = 0,
         Kilolux = 1,
         Lux = 2,
         Megalux = 3,
         Millilux = 4,
->>>>>>> 424090fd
     }
 
     #pragma warning restore 1591
