--- conflicted
+++ resolved
@@ -25,16 +25,6 @@
 
     public enum VolumePerLengthUnit
     {
-<<<<<<< HEAD
-        CubicMeterPerMeter,
-        CubicYardPerFoot,
-        CubicYardPerUsSurveyFoot,
-        LiterPerKilometer,
-        LiterPerMeter,
-        LiterPerMillimeter,
-        OilBarrelPerFoot,
-=======
-        Undefined = 0,
         CubicMeterPerMeter = 1,
         CubicYardPerFoot = 2,
         CubicYardPerUsSurveyFoot = 3,
@@ -42,7 +32,6 @@
         LiterPerMeter = 5,
         LiterPerMillimeter = 6,
         OilBarrelPerFoot = 7,
->>>>>>> 424090fd
     }
 
     #pragma warning restore 1591
