--- conflicted
+++ resolved
@@ -25,19 +25,6 @@
 
     public enum TemperatureUnit
     {
-<<<<<<< HEAD
-        DegreeCelsius,
-        DegreeDelisle,
-        DegreeFahrenheit,
-        DegreeNewton,
-        DegreeRankine,
-        DegreeReaumur,
-        DegreeRoemer,
-        Kelvin,
-        MillidegreeCelsius,
-        SolarTemperature,
-=======
-        Undefined = 0,
         DegreeCelsius = 1,
         DegreeDelisle = 2,
         DegreeFahrenheit = 3,
@@ -48,7 +35,6 @@
         Kelvin = 8,
         MillidegreeCelsius = 9,
         SolarTemperature = 10,
->>>>>>> 424090fd
     }
 
     #pragma warning restore 1591
