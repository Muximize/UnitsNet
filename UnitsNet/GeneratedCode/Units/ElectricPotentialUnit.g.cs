//------------------------------------------------------------------------------
// <auto-generated>
//     This code was generated by \generate-code.bat.
//
//     Changes to this file will be lost when the code is regenerated.
//     The build server regenerates the code before each build and a pre-build
//     step will regenerate the code on each local build.
//
//     See https://github.com/angularsen/UnitsNet/wiki/Adding-a-New-Unit for how to add or edit units.
//
//     Add CustomCode\Quantities\MyQuantity.extra.cs files to add code to generated quantities.
//     Add UnitDefinitions\MyQuantity.json and run generate-code.bat to generate new units or quantities.
//
// </auto-generated>
//------------------------------------------------------------------------------

// Licensed under MIT No Attribution, see LICENSE file at the root.
// Copyright 2013 Andreas Gullberg Larsen (andreas.larsen84@gmail.com). Maintained at https://github.com/angularsen/UnitsNet.

// ReSharper disable once CheckNamespace
namespace UnitsNet.Units
{
    // Disable missing XML comment warnings for the generated unit enums.
    #pragma warning disable 1591

    public enum ElectricPotentialUnit
    {
<<<<<<< HEAD
        Kilovolt,
        Megavolt,
        Microvolt,
        Millivolt,
        Volt,
=======
        Undefined = 0,
        Kilovolt = 1,
        Megavolt = 2,
        Microvolt = 3,
        Millivolt = 4,
        Volt = 5,
>>>>>>> 424090fd
    }

    #pragma warning restore 1591
}<|MERGE_RESOLUTION|>--- conflicted
+++ resolved
@@ -25,20 +25,11 @@
 
     public enum ElectricPotentialUnit
     {
-<<<<<<< HEAD
-        Kilovolt,
-        Megavolt,
-        Microvolt,
-        Millivolt,
-        Volt,
-=======
-        Undefined = 0,
         Kilovolt = 1,
         Megavolt = 2,
         Microvolt = 3,
         Millivolt = 4,
         Volt = 5,
->>>>>>> 424090fd
     }
 
     #pragma warning restore 1591
