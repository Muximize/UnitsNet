--- conflicted
+++ resolved
@@ -25,23 +25,6 @@
 
     public enum AccelerationUnit
     {
-<<<<<<< HEAD
-        CentimeterPerSecondSquared,
-        DecimeterPerSecondSquared,
-        FootPerSecondSquared,
-        InchPerSecondSquared,
-        KilometerPerSecondSquared,
-        KnotPerHour,
-        KnotPerMinute,
-        KnotPerSecond,
-        MeterPerSecondSquared,
-        MicrometerPerSecondSquared,
-        MillimeterPerSecondSquared,
-        MillistandardGravity,
-        NanometerPerSecondSquared,
-        StandardGravity,
-=======
-        Undefined = 0,
         CentimeterPerSecondSquared = 1,
         DecimeterPerSecondSquared = 2,
         FootPerSecondSquared = 3,
@@ -56,7 +39,6 @@
         MillistandardGravity = 12,
         NanometerPerSecondSquared = 13,
         StandardGravity = 14,
->>>>>>> 424090fd
     }
 
     #pragma warning restore 1591
