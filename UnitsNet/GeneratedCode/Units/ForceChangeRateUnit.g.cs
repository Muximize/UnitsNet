//------------------------------------------------------------------------------
// <auto-generated>
//     This code was generated by \generate-code.bat.
//
//     Changes to this file will be lost when the code is regenerated.
//     The build server regenerates the code before each build and a pre-build
//     step will regenerate the code on each local build.
//
//     See https://github.com/angularsen/UnitsNet/wiki/Adding-a-New-Unit for how to add or edit units.
//
//     Add CustomCode\Quantities\MyQuantity.extra.cs files to add code to generated quantities.
//     Add UnitDefinitions\MyQuantity.json and run generate-code.bat to generate new units or quantities.
//
// </auto-generated>
//------------------------------------------------------------------------------

// Licensed under MIT No Attribution, see LICENSE file at the root.
// Copyright 2013 Andreas Gullberg Larsen (andreas.larsen84@gmail.com). Maintained at https://github.com/angularsen/UnitsNet.

// ReSharper disable once CheckNamespace
namespace UnitsNet.Units
{
    // Disable missing XML comment warnings for the generated unit enums.
    #pragma warning disable 1591

    public enum ForceChangeRateUnit
    {
<<<<<<< HEAD
        CentinewtonPerSecond,
        DecanewtonPerMinute,
        DecanewtonPerSecond,
        DecinewtonPerSecond,
        KilonewtonPerMinute,
        KilonewtonPerSecond,
        KilopoundForcePerMinute,
        KilopoundForcePerSecond,
        MicronewtonPerSecond,
        MillinewtonPerSecond,
        NanonewtonPerSecond,
        NewtonPerMinute,
        NewtonPerSecond,
        PoundForcePerMinute,
        PoundForcePerSecond,
=======
        Undefined = 0,
        CentinewtonPerSecond = 1,
        DecanewtonPerMinute = 2,
        DecanewtonPerSecond = 3,
        DecinewtonPerSecond = 4,
        KilonewtonPerMinute = 5,
        KilonewtonPerSecond = 6,
        KilopoundForcePerMinute = 7,
        KilopoundForcePerSecond = 8,
        MicronewtonPerSecond = 9,
        MillinewtonPerSecond = 10,
        NanonewtonPerSecond = 11,
        NewtonPerMinute = 12,
        NewtonPerSecond = 13,
        PoundForcePerMinute = 14,
        PoundForcePerSecond = 15,
>>>>>>> 424090fd
    }

    #pragma warning restore 1591
}<|MERGE_RESOLUTION|>--- conflicted
+++ resolved
@@ -25,24 +25,6 @@
 
     public enum ForceChangeRateUnit
     {
-<<<<<<< HEAD
-        CentinewtonPerSecond,
-        DecanewtonPerMinute,
-        DecanewtonPerSecond,
-        DecinewtonPerSecond,
-        KilonewtonPerMinute,
-        KilonewtonPerSecond,
-        KilopoundForcePerMinute,
-        KilopoundForcePerSecond,
-        MicronewtonPerSecond,
-        MillinewtonPerSecond,
-        NanonewtonPerSecond,
-        NewtonPerMinute,
-        NewtonPerSecond,
-        PoundForcePerMinute,
-        PoundForcePerSecond,
-=======
-        Undefined = 0,
         CentinewtonPerSecond = 1,
         DecanewtonPerMinute = 2,
         DecanewtonPerSecond = 3,
@@ -58,7 +40,6 @@
         NewtonPerSecond = 13,
         PoundForcePerMinute = 14,
         PoundForcePerSecond = 15,
->>>>>>> 424090fd
     }
 
     #pragma warning restore 1591
