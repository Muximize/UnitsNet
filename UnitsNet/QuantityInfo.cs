﻿// Licensed under MIT No Attribution, see LICENSE file at the root.
// Copyright 2013 Andreas Gullberg Larsen (andreas.larsen84@gmail.com). Maintained at https://github.com/angularsen/UnitsNet.

using System;
using System.Collections.Generic;
using System.Linq;
using UnitsNet.Units;

namespace UnitsNet
{
    /// <summary>
    ///     Information about the quantity, such as names, unit values and zero quantity.
    ///     This is useful to enumerate units and present names with quantities and units
    ///     chose dynamically at runtime, such as unit conversion apps or allowing the user to change the
    ///     unit representation.
    /// </summary>
    /// <remarks>
    ///     Typically you obtain this by looking it up via <see cref="IQuantity.QuantityInfo" />.
    /// </remarks>
    public class QuantityInfo
    {
        /// <summary>
        ///     Constructs an instance.
        /// </summary>
        /// <param name="name">Name of the quantity.</param>
        /// <param name="unitType">The unit enum type, such as <see cref="LengthUnit" />.</param>
        /// <param name="unitInfos">The information about the units for this quantity.</param>
        /// <param name="baseUnit">The base unit enum value.</param>
        /// <param name="zero">The zero quantity.</param>
        /// <param name="baseDimensions">The base dimensions of the quantity.</param>
        /// <exception cref="ArgumentException">Quantity type can not be undefined.</exception>
        /// <exception cref="ArgumentNullException">If units -or- baseUnit -or- zero -or- baseDimensions is null.</exception>
        public QuantityInfo(string name, Type unitType, UnitInfo[] unitInfos, Enum baseUnit, IQuantity zero, BaseDimensions baseDimensions)
        {
            if(baseUnit == null) throw new ArgumentNullException(nameof(baseUnit));

            BaseDimensions = baseDimensions ?? throw new ArgumentNullException(nameof(baseDimensions));
            Zero = zero ?? throw new ArgumentNullException(nameof(zero));
            Name = name ?? throw new ArgumentNullException(nameof(name));
            UnitType = unitType ?? throw new ArgumentNullException(nameof(unitType));
            UnitInfos = unitInfos ?? throw new ArgumentNullException(nameof(unitInfos));

            BaseUnitInfo = UnitInfos.First(unitInfo => unitInfo.Value.Equals(baseUnit));
            ValueType = zero.GetType();
<<<<<<< HEAD
            BaseDimensions = baseDimensions ?? throw new ArgumentNullException(nameof(baseDimensions));
=======

            // Obsolete members
            UnitNames = UnitInfos.Select( unitInfo => unitInfo.Name ).ToArray();
            Units = UnitInfos.Select( unitInfo => unitInfo.Value ).ToArray();
            BaseUnit = BaseUnitInfo.Value;
            QuantityType = quantityType;
>>>>>>> eca11394
        }

        /// <summary>
        ///     Quantity name, such as "Length" or "Mass".
        /// </summary>
        public string Name { get; }

        /// <summary>
        ///     The units for this quantity.
        /// </summary>
        public UnitInfo[] UnitInfos { get; }

        /// <summary>
        ///     The base unit of this quantity.
        /// </summary>
        public UnitInfo BaseUnitInfo { get; }

        /// <summary>
        ///     Zero value of quantity, such as <see cref="Length.Zero" />.
        /// </summary>
        public IQuantity Zero { get; }

        /// <summary>
        ///     Unit enum type, such as <see cref="LengthUnit"/> or <see cref="MassUnit"/>.
        /// </summary>
        public Type UnitType { get; }

        /// <summary>
        ///     Quantity value type, such as <see cref="Length"/> or <see cref="Mass"/>.
        /// </summary>
        public Type ValueType { get; }

        /// <summary>
        ///     The <see cref="BaseDimensions" /> for a quantity.
        /// </summary>
        public BaseDimensions BaseDimensions { get; }

        /// <summary>
        /// Gets the <see cref="UnitInfo"/> whose <see cref="BaseUnits"/> is a subset of <paramref name="baseUnits"/>.
        /// </summary>
        /// <example>Length.Info.GetUnitInfoFor(unitSystemWithFootAsLengthUnit) returns <see cref="UnitInfo" /> for <see cref="LengthUnit.Foot" />.</example>
        /// <param name="baseUnits">The <see cref="BaseUnits"/> to check against.</param>
        /// <returns>The <see cref="UnitInfo"/> that has <see cref="BaseUnits"/> that is a subset of <paramref name="baseUnits"/>.</returns>
        /// <exception cref="ArgumentNullException"><paramref name="baseUnits"/> is null.</exception>
        /// <exception cref="InvalidOperationException">No unit was found that is a subset of <paramref name="baseUnits"/>.</exception>
        /// <exception cref="InvalidOperationException">More than one unit was found that is a subset of <paramref name="baseUnits"/>.</exception>
        public UnitInfo GetUnitInfoFor(BaseUnits baseUnits)
        {
            if(baseUnits is null)
                throw new ArgumentNullException(nameof(baseUnits));

            var matchingUnitInfos = GetUnitInfosFor(baseUnits)
                .Take(2)
                .ToArray();

            var firstUnitInfo = matchingUnitInfos.FirstOrDefault();
            if (firstUnitInfo == null)
                throw new InvalidOperationException($"No unit was found that is a subset of {nameof(baseUnits)}");

            if (matchingUnitInfos.Length > 1)
                throw new InvalidOperationException($"More than one unit was found that is a subset of {nameof(baseUnits)}");

            return firstUnitInfo;
        }

        /// <summary>
        /// Gets an <see cref="IEnumerable{T}"/> of <see cref="UnitInfo"/> that have <see cref="BaseUnits"/> that is a subset of <paramref name="baseUnits"/>.
        /// </summary>
        /// <param name="baseUnits">The <see cref="BaseUnits"/> to check against.</param>
        /// <returns>An <see cref="IEnumerable{T}"/> of <see cref="UnitInfo"/> that have <see cref="BaseUnits"/> that is a subset of <paramref name="baseUnits"/>.</returns>
        /// <exception cref="ArgumentNullException"><paramref name="baseUnits"/> is null.</exception>
        public IEnumerable<UnitInfo> GetUnitInfosFor(BaseUnits baseUnits)
        {
            if(baseUnits is null)
                throw new ArgumentNullException(nameof(baseUnits));

            return UnitInfos.Where(unitInfo => unitInfo.BaseUnits.IsSubsetOf(baseUnits));
        }
    }

    /// <inheritdoc cref="QuantityInfo" />
    /// <remarks>
    ///     This is a specialization of <see cref="QuantityInfo" />, for when the unit type is known.
    ///     Typically you obtain this by looking it up statically from <see cref="Length.Info" /> or
    ///     <see cref="Length.QuantityInfo" />, or dynamically via <see cref="IQuantity{TUnitType}.QuantityInfo" />.
    /// </remarks>
    /// <typeparam name="TUnit">The unit enum type, such as <see cref="LengthUnit" />. </typeparam>
    public class QuantityInfo<TUnit> : QuantityInfo
        where TUnit : Enum
    {
        /// <inheritdoc />
        public QuantityInfo(string name, UnitInfo<TUnit>[] unitInfos, TUnit baseUnit, IQuantity<TUnit> zero, BaseDimensions baseDimensions)
            : base(name, typeof(TUnit), unitInfos.ToArray<UnitInfo>(), baseUnit, zero, baseDimensions)
        {
            Zero = zero;
            UnitInfos = unitInfos ?? throw new ArgumentNullException(nameof(unitInfos));
            BaseUnitInfo = UnitInfos.First(unitInfo => unitInfo.Value.Equals(baseUnit));
            UnitType = baseUnit;
        }

        /// <inheritdoc cref="QuantityInfo.UnitInfos" />
        public new UnitInfo<TUnit>[] UnitInfos { get; }

        /// <inheritdoc cref="QuantityInfo.BaseUnitInfo" />
        public new UnitInfo<TUnit> BaseUnitInfo { get; }

        /// <inheritdoc cref="QuantityInfo.Zero" />
        public new IQuantity<TUnit> Zero { get; }

        /// <inheritdoc cref="QuantityInfo.UnitType" />
        public new TUnit UnitType { get; }

        /// <inheritdoc cref="QuantityInfo.GetUnitInfoFor" />
        public new UnitInfo<TUnit> GetUnitInfoFor(BaseUnits baseUnits)
        {
            return (UnitInfo<TUnit>)base.GetUnitInfoFor(baseUnits);
        }

        /// <inheritdoc cref="QuantityInfo.GetUnitInfosFor" />
        public new IEnumerable<UnitInfo<TUnit>> GetUnitInfosFor(BaseUnits baseUnits)
        {
            return base.GetUnitInfosFor(baseUnits).Cast<UnitInfo<TUnit>>();
        }
    }
}<|MERGE_RESOLUTION|>--- conflicted
+++ resolved
@@ -42,16 +42,6 @@
 
             BaseUnitInfo = UnitInfos.First(unitInfo => unitInfo.Value.Equals(baseUnit));
             ValueType = zero.GetType();
-<<<<<<< HEAD
-            BaseDimensions = baseDimensions ?? throw new ArgumentNullException(nameof(baseDimensions));
-=======
-
-            // Obsolete members
-            UnitNames = UnitInfos.Select( unitInfo => unitInfo.Name ).ToArray();
-            Units = UnitInfos.Select( unitInfo => unitInfo.Value ).ToArray();
-            BaseUnit = BaseUnitInfo.Value;
-            QuantityType = quantityType;
->>>>>>> eca11394
         }
 
         /// <summary>
