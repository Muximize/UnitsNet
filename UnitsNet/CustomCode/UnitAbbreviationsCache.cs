--- conflicted
+++ resolved
@@ -71,11 +71,7 @@
         /// <typeparam name="TUnitType">The type of unit enum.</typeparam>
         public void MapUnitToAbbreviation<TUnitType>(TUnitType unit, params string[] abbreviations) where TUnitType : Enum
         {
-<<<<<<< HEAD
-            MapUnitToAbbreviation(typeof(TUnitType), Convert.ToInt32(unit), CultureInfo.CurrentCulture, abbreviations);
-=======
-            PerformAbbreviationMapping(unit, CultureInfo.CurrentUICulture, false, true, abbreviations);
->>>>>>> b5300902
+            PerformAbbreviationMapping(unit, CultureInfo.CurrentCulture, false, true, abbreviations);
         }
 
         /// <summary>
@@ -88,11 +84,7 @@
         /// <typeparam name="TUnitType">The type of unit enum.</typeparam>
         public void MapUnitToDefaultAbbreviation<TUnitType>(TUnitType unit, string abbreviation) where TUnitType : Enum
         {
-<<<<<<< HEAD
-            MapUnitToDefaultAbbreviation(typeof(TUnitType), Convert.ToInt32(unit), CultureInfo.CurrentCulture, abbreviation);
-=======
-            PerformAbbreviationMapping(unit, CultureInfo.CurrentUICulture, true, true, abbreviation);
->>>>>>> b5300902
+            PerformAbbreviationMapping(unit, CultureInfo.CurrentCulture, true, true, abbreviation);
         }
 
         /// <summary>
@@ -153,16 +145,8 @@
             PerformAbbreviationMapping(enumValue, formatProvider, true, true, abbreviation);
         }
 
-<<<<<<< HEAD
-        private void PerformAbbreviationMapping(Type unitType, int unitValue, IFormatProvider? formatProvider, bool setAsDefault, params string[] abbreviations)
-        {
-            if (!unitType.IsEnum)
-                throw new ArgumentException("Must be an enum type.", nameof(unitType));
-
-=======
-        internal void PerformAbbreviationMapping(Enum unitValue, IFormatProvider formatProvider, bool setAsDefault, bool allowAbbreviationLookup, [NotNull] params string[] abbreviations)
-        {
->>>>>>> b5300902
+        internal void PerformAbbreviationMapping(Enum unitValue, IFormatProvider? formatProvider, bool setAsDefault, bool allowAbbreviationLookup, params string[] abbreviations)
+        {
             if (abbreviations == null)
                 throw new ArgumentNullException(nameof(abbreviations));
 
@@ -196,31 +180,17 @@
 
             if (!TryGetUnitValueAbbreviationLookup(unitType, formatProvider, out var lookup))
             {
-<<<<<<< HEAD
                 return !Equals(formatProvider, FallbackCulture)
                     ? GetDefaultAbbreviation(unit, FallbackCulture)
                     : throw new NotImplementedException($"No abbreviation is specified for {unitType.Name}.{unit}");
-=======
-                if (formatProvider != FallbackCulture)
-                    return GetDefaultAbbreviation(unit, FallbackCulture);
-                else
-                    throw new NotImplementedException($"No abbreviation is specified for {unitType.Name}.{unit}");
->>>>>>> b5300902
             }
 
             var abbreviations = lookup!.GetAbbreviationsForUnit(unit);
             if (abbreviations.Count == 0)
             {
-<<<<<<< HEAD
                 return !Equals(formatProvider, FallbackCulture)
                     ? GetDefaultAbbreviation(unit, FallbackCulture)
                     : throw new NotImplementedException($"No abbreviation is specified for {unitType.Name}.{unit}");
-=======
-                if (formatProvider != FallbackCulture)
-                    return GetDefaultAbbreviation(unit, FallbackCulture);
-                else
-                    throw new NotImplementedException($"No abbreviation is specified for {unitType.Name}.{unit}");
->>>>>>> b5300902
             }
 
             return abbreviations.First();
@@ -239,31 +209,17 @@
         {
             if (!TryGetUnitValueAbbreviationLookup(unitType, formatProvider, out var lookup))
             {
-<<<<<<< HEAD
                 return !Equals(formatProvider, FallbackCulture)
                     ? GetDefaultAbbreviation(unitType, unitValue, FallbackCulture)
                     : throw new NotImplementedException($"No abbreviation is specified for {unitType.Name} with numeric value {unitValue}.");
-=======
-                if (formatProvider != FallbackCulture)
-                    return GetDefaultAbbreviation(unitType, unitValue, FallbackCulture);
-                else
-                    throw new NotImplementedException($"No abbreviation is specified for {unitType.Name}.{Enum.GetName(unitType, unitValue)}.");
->>>>>>> b5300902
             }
 
             var abbreviations = lookup!.GetAbbreviationsForUnit(unitValue);
             if (abbreviations.Count == 0)
             {
-<<<<<<< HEAD
                 return !Equals(formatProvider, FallbackCulture)
                     ? GetDefaultAbbreviation(unitType, unitValue, FallbackCulture)
                     : throw new NotImplementedException($"No abbreviation is specified for {unitType.Name} with numeric value {unitValue}.");
-=======
-                if (formatProvider != FallbackCulture)
-                    return GetDefaultAbbreviation(unitType, unitValue, FallbackCulture);
-                else
-                    throw new NotImplementedException($"No abbreviation is specified for {unitType.Name}.{Enum.GetName(unitType, unitValue)}.");
->>>>>>> b5300902
             }
 
             return abbreviations.First();
@@ -293,7 +249,6 @@
             formatProvider ??= CultureInfo.CurrentCulture;
 
             if (!TryGetUnitValueAbbreviationLookup(unitType, formatProvider, out var lookup))
-<<<<<<< HEAD
             {
                 return !Equals(formatProvider, FallbackCulture)
                     ? GetUnitAbbreviations(unitType, unitValue, FallbackCulture)
@@ -307,13 +262,6 @@
                     ? GetUnitAbbreviations(unitType, unitValue, FallbackCulture)
                     : new string[] { };
             }
-=======
-                return formatProvider != FallbackCulture ? GetUnitAbbreviations(unitType, unitValue, FallbackCulture) : new string[] { };
-
-            var abbreviations = lookup!.GetAbbreviationsForUnit(unitValue);
-            if (abbreviations.Count == 0)
-                return formatProvider != FallbackCulture ? GetUnitAbbreviations(unitType, unitValue, FallbackCulture) : new string[] { };
->>>>>>> b5300902
 
             return abbreviations.ToArray();
         }
@@ -329,15 +277,11 @@
             formatProvider ??= CultureInfo.CurrentCulture;
 
             if (!TryGetUnitValueAbbreviationLookup(unitEnumType, formatProvider, out var lookup))
-<<<<<<< HEAD
             {
                 return !Equals(formatProvider, FallbackCulture)
                     ? GetAllUnitAbbreviationsForQuantity(unitEnumType, FallbackCulture)
                     : new string[] { };
             }
-=======
-                return formatProvider != FallbackCulture ? GetAllUnitAbbreviationsForQuantity(unitEnumType, FallbackCulture) : new string[] { };
->>>>>>> b5300902
 
             return lookup!.GetAllUnitAbbreviationsForQuantity();
         }
@@ -349,7 +293,6 @@
             formatProvider ??= CultureInfo.CurrentCulture;
 
             if (!_lookupsForCulture.TryGetValue(formatProvider, out var quantitiesForProvider))
-<<<<<<< HEAD
             {
                 return !Equals(formatProvider, FallbackCulture) &&
                        TryGetUnitValueAbbreviationLookup(unitType, FallbackCulture, out unitToAbbreviations);
@@ -360,12 +303,6 @@
                 return !Equals(formatProvider, FallbackCulture) &&
                        TryGetUnitValueAbbreviationLookup(unitType, FallbackCulture, out unitToAbbreviations);
             }
-=======
-                return formatProvider != FallbackCulture ? TryGetUnitValueAbbreviationLookup(unitType, FallbackCulture, out unitToAbbreviations) : false;
-
-            if (!quantitiesForProvider.TryGetValue(unitType, out unitToAbbreviations))
-                return formatProvider != FallbackCulture ? TryGetUnitValueAbbreviationLookup(unitType, FallbackCulture, out unitToAbbreviations) : false;
->>>>>>> b5300902
 
             return true;
         }
