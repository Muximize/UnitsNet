//------------------------------------------------------------------------------
// <auto-generated>
//     This code was generated by \generate-code.bat.
//
//     Changes to this file will be lost when the code is regenerated.
//     The build server regenerates the code before each build and a pre-build
//     step will regenerate the code on each local build.
//
//     See https://github.com/angularsen/UnitsNet/wiki/Adding-a-New-Unit for how to add or edit units.
//
//     Add CustomCode\Quantities\MyQuantity.extra.cs files to add code to generated quantities.
//     Add UnitDefinitions\MyQuantity.json and run generate-code.bat to generate new units or quantities.
//
// </auto-generated>
//------------------------------------------------------------------------------

// Licensed under MIT No Attribution, see LICENSE file at the root.
// Copyright 2013 Andreas Gullberg Larsen (andreas.larsen84@gmail.com). Maintained at https://github.com/angularsen/UnitsNet.

using System;
using System.Collections.Generic;
using System.Globalization;
using System.Linq;
using System.Threading;
using UnitsNet.Tests.TestsBase;
using UnitsNet.Units;
using Xunit;

// Disable build warning CS1718: Comparison made to same variable; did you mean to compare something else?
#pragma warning disable 1718

// ReSharper disable once CheckNamespace
namespace UnitsNet.Tests
{
    /// <summary>
    /// Test of RotationalAcceleration.
    /// </summary>
// ReSharper disable once PartialTypeWithSinglePart
    public abstract partial class RotationalAccelerationTestsBase : QuantityTestsBase
    {
        protected abstract double DegreesPerSecondSquaredInOneRadianPerSecondSquared { get; }
        protected abstract double RadiansPerSecondSquaredInOneRadianPerSecondSquared { get; }
        protected abstract double RevolutionsPerMinutePerSecondInOneRadianPerSecondSquared { get; }
        protected abstract double RevolutionsPerSecondSquaredInOneRadianPerSecondSquared { get; }

// ReSharper disable VirtualMemberNeverOverriden.Global
        protected virtual double DegreesPerSecondSquaredTolerance { get { return 1e-5; } }
        protected virtual double RadiansPerSecondSquaredTolerance { get { return 1e-5; } }
        protected virtual double RevolutionsPerMinutePerSecondTolerance { get { return 1e-5; } }
        protected virtual double RevolutionsPerSecondSquaredTolerance { get { return 1e-5; } }
// ReSharper restore VirtualMemberNeverOverriden.Global

        protected (double UnitsInBaseUnit, double Tolerence) GetConversionFactor(RotationalAccelerationUnit unit)
        {
            return unit switch
            {
                RotationalAccelerationUnit.DegreePerSecondSquared => (DegreesPerSecondSquaredInOneRadianPerSecondSquared, DegreesPerSecondSquaredTolerance),
                RotationalAccelerationUnit.RadianPerSecondSquared => (RadiansPerSecondSquaredInOneRadianPerSecondSquared, RadiansPerSecondSquaredTolerance),
                RotationalAccelerationUnit.RevolutionPerMinutePerSecond => (RevolutionsPerMinutePerSecondInOneRadianPerSecondSquared, RevolutionsPerMinutePerSecondTolerance),
                RotationalAccelerationUnit.RevolutionPerSecondSquared => (RevolutionsPerSecondSquaredInOneRadianPerSecondSquared, RevolutionsPerSecondSquaredTolerance),
                _ => throw new NotSupportedException()
            };
        }

        public static IEnumerable<object[]> UnitTypes = new List<object[]>
        {
            new object[] { RotationalAccelerationUnit.DegreePerSecondSquared },
            new object[] { RotationalAccelerationUnit.RadianPerSecondSquared },
            new object[] { RotationalAccelerationUnit.RevolutionPerMinutePerSecond },
            new object[] { RotationalAccelerationUnit.RevolutionPerSecondSquared },
        };

        [Fact]
        public void DefaultCtor_ReturnsQuantityWithZeroValueAndBaseUnit()
        {
            var quantity = new RotationalAcceleration();
            Assert.Equal(0, quantity.Value);
            Assert.Equal(RotationalAccelerationUnit.RadianPerSecondSquared, quantity.Unit);
        }

        [Fact]
        public void Ctor_WithInfinityValue_ThrowsArgumentException()
        {
            Assert.Throws<ArgumentException>(() => new RotationalAcceleration(double.PositiveInfinity, RotationalAccelerationUnit.RadianPerSecondSquared));
            Assert.Throws<ArgumentException>(() => new RotationalAcceleration(double.NegativeInfinity, RotationalAccelerationUnit.RadianPerSecondSquared));
        }

        [Fact]
        public void Ctor_WithNaNValue_ThrowsArgumentException()
        {
            Assert.Throws<ArgumentException>(() => new RotationalAcceleration(double.NaN, RotationalAccelerationUnit.RadianPerSecondSquared));
        }

        [Fact]
        public void Ctor_NullAsUnitSystem_ThrowsArgumentNullException()
        {
            Assert.Throws<ArgumentNullException>(() => new RotationalAcceleration(value: 1, unitSystem: null));
        }

        [Fact]
        public void Ctor_SIUnitSystem_ThrowsArgumentExceptionIfNotSupported()
        {
            Func<object> TestCode = () => new RotationalAcceleration(value: 1, unitSystem: UnitSystem.SI);
            if (SupportsSIUnitSystem)
            {
                var quantity = (RotationalAcceleration) TestCode();
                Assert.Equal(1, quantity.Value);
            }
            else
            {
                Assert.Throws<ArgumentException>(TestCode);
            }
        }

        [Fact]
        public void RotationalAcceleration_QuantityInfo_ReturnsQuantityInfoDescribingQuantity()
        {
            var quantity = new RotationalAcceleration(1, RotationalAccelerationUnit.RadianPerSecondSquared);

            QuantityInfo<RotationalAccelerationUnit> quantityInfo = quantity.QuantityInfo;

            Assert.Equal(RotationalAcceleration.Zero, quantityInfo.Zero);
            Assert.Equal("RotationalAcceleration", quantityInfo.Name);

            var units = EnumUtils.GetEnumValues<RotationalAccelerationUnit>().ToArray();
            var unitNames = units.Select(x => x.ToString());
        }

        [Fact]
        public void RadianPerSecondSquaredToRotationalAccelerationUnits()
        {
            RotationalAcceleration radianpersecondsquared = RotationalAcceleration.FromRadiansPerSecondSquared(1);
            AssertEx.EqualTolerance(DegreesPerSecondSquaredInOneRadianPerSecondSquared, radianpersecondsquared.DegreesPerSecondSquared, DegreesPerSecondSquaredTolerance);
            AssertEx.EqualTolerance(RadiansPerSecondSquaredInOneRadianPerSecondSquared, radianpersecondsquared.RadiansPerSecondSquared, RadiansPerSecondSquaredTolerance);
            AssertEx.EqualTolerance(RevolutionsPerMinutePerSecondInOneRadianPerSecondSquared, radianpersecondsquared.RevolutionsPerMinutePerSecond, RevolutionsPerMinutePerSecondTolerance);
            AssertEx.EqualTolerance(RevolutionsPerSecondSquaredInOneRadianPerSecondSquared, radianpersecondsquared.RevolutionsPerSecondSquared, RevolutionsPerSecondSquaredTolerance);
        }

        [Fact]
        public void From_ValueAndUnit_ReturnsQuantityWithSameValueAndUnit()
        {
            var quantity00 = RotationalAcceleration.From(1, RotationalAccelerationUnit.DegreePerSecondSquared);
            AssertEx.EqualTolerance(1, quantity00.DegreesPerSecondSquared, DegreesPerSecondSquaredTolerance);
            Assert.Equal(RotationalAccelerationUnit.DegreePerSecondSquared, quantity00.Unit);

            var quantity01 = RotationalAcceleration.From(1, RotationalAccelerationUnit.RadianPerSecondSquared);
            AssertEx.EqualTolerance(1, quantity01.RadiansPerSecondSquared, RadiansPerSecondSquaredTolerance);
            Assert.Equal(RotationalAccelerationUnit.RadianPerSecondSquared, quantity01.Unit);

            var quantity02 = RotationalAcceleration.From(1, RotationalAccelerationUnit.RevolutionPerMinutePerSecond);
            AssertEx.EqualTolerance(1, quantity02.RevolutionsPerMinutePerSecond, RevolutionsPerMinutePerSecondTolerance);
            Assert.Equal(RotationalAccelerationUnit.RevolutionPerMinutePerSecond, quantity02.Unit);

            var quantity03 = RotationalAcceleration.From(1, RotationalAccelerationUnit.RevolutionPerSecondSquared);
            AssertEx.EqualTolerance(1, quantity03.RevolutionsPerSecondSquared, RevolutionsPerSecondSquaredTolerance);
            Assert.Equal(RotationalAccelerationUnit.RevolutionPerSecondSquared, quantity03.Unit);

        }

        [Fact]
        public void FromRadiansPerSecondSquared_WithInfinityValue_ThrowsArgumentException()
        {
            Assert.Throws<ArgumentException>(() => RotationalAcceleration.FromRadiansPerSecondSquared(double.PositiveInfinity));
            Assert.Throws<ArgumentException>(() => RotationalAcceleration.FromRadiansPerSecondSquared(double.NegativeInfinity));
        }

        [Fact]
        public void FromRadiansPerSecondSquared_WithNanValue_ThrowsArgumentException()
        {
            Assert.Throws<ArgumentException>(() => RotationalAcceleration.FromRadiansPerSecondSquared(double.NaN));
        }

        [Fact]
        public void As()
        {
            var radianpersecondsquared = RotationalAcceleration.FromRadiansPerSecondSquared(1);
            AssertEx.EqualTolerance(DegreesPerSecondSquaredInOneRadianPerSecondSquared, radianpersecondsquared.As(RotationalAccelerationUnit.DegreePerSecondSquared), DegreesPerSecondSquaredTolerance);
            AssertEx.EqualTolerance(RadiansPerSecondSquaredInOneRadianPerSecondSquared, radianpersecondsquared.As(RotationalAccelerationUnit.RadianPerSecondSquared), RadiansPerSecondSquaredTolerance);
            AssertEx.EqualTolerance(RevolutionsPerMinutePerSecondInOneRadianPerSecondSquared, radianpersecondsquared.As(RotationalAccelerationUnit.RevolutionPerMinutePerSecond), RevolutionsPerMinutePerSecondTolerance);
            AssertEx.EqualTolerance(RevolutionsPerSecondSquaredInOneRadianPerSecondSquared, radianpersecondsquared.As(RotationalAccelerationUnit.RevolutionPerSecondSquared), RevolutionsPerSecondSquaredTolerance);
        }

        [Fact]
        public void As_SIUnitSystem_ThrowsArgumentExceptionIfNotSupported()
        {
            var quantity = new RotationalAcceleration(value: 1, unit: RotationalAcceleration.ConversionBaseUnit);
            Func<object> AsWithSIUnitSystem = () => quantity.As(UnitSystem.SI);

            if (SupportsSIUnitSystem)
            {
                var value = (double) AsWithSIUnitSystem();
                Assert.Equal(1, value);
            }
            else
            {
                Assert.Throws<ArgumentException>(AsWithSIUnitSystem);
            }
        }

        [Theory]
        [MemberData(nameof(UnitTypes))]
        public void ToUnit(RotationalAccelerationUnit unit)
        {
            var inBaseUnits = RotationalAcceleration.From(1.0, RotationalAcceleration.BaseUnit);
            var converted = inBaseUnits.ToUnit(unit);

            var conversionFactor = GetConversionFactor(unit);
            AssertEx.EqualTolerance(conversionFactor.UnitsInBaseUnit, (double)converted.Value, conversionFactor.Tolerence);
            Assert.Equal(unit, converted.Unit);
        }

        [Theory]
        [MemberData(nameof(UnitTypes))]
        public void ToUnit_WithSameUnits_AreEqual(RotationalAccelerationUnit unit)
        {
            var quantity = RotationalAcceleration.From(3.0, unit);
            var toUnitWithSameUnit = quantity.ToUnit(unit);
            Assert.Equal(quantity, toUnitWithSameUnit);
        }

        [Theory]
        [MemberData(nameof(UnitTypes))]
        public void ToUnit_FromNonBaseUnit_ReturnsQuantityWithGivenUnit(RotationalAccelerationUnit unit)
        {
<<<<<<< HEAD
            var quantityInBaseUnit = RotationalAcceleration.FromRadiansPerSecondSquared(1).ToBaseUnit();
            Assert.Equal(RotationalAcceleration.ConversionBaseUnit, quantityInBaseUnit.Unit);
=======
            // See if there is a unit available that is not the base unit.
            var fromUnit = RotationalAcceleration.Units.FirstOrDefault(u => u != RotationalAcceleration.BaseUnit && u != RotationalAccelerationUnit.Undefined);

            // If there is only one unit for the quantity, we must use the base unit.
            if(fromUnit == RotationalAccelerationUnit.Undefined)
                fromUnit = RotationalAcceleration.BaseUnit;

            var quantity = RotationalAcceleration.From(3.0, fromUnit);
            var converted = quantity.ToUnit(unit);
            Assert.Equal(converted.Unit, unit);
>>>>>>> eca11394
        }

        [Fact]
        public void ConversionRoundTrip()
        {
            RotationalAcceleration radianpersecondsquared = RotationalAcceleration.FromRadiansPerSecondSquared(1);
            AssertEx.EqualTolerance(1, RotationalAcceleration.FromDegreesPerSecondSquared(radianpersecondsquared.DegreesPerSecondSquared).RadiansPerSecondSquared, DegreesPerSecondSquaredTolerance);
            AssertEx.EqualTolerance(1, RotationalAcceleration.FromRadiansPerSecondSquared(radianpersecondsquared.RadiansPerSecondSquared).RadiansPerSecondSquared, RadiansPerSecondSquaredTolerance);
            AssertEx.EqualTolerance(1, RotationalAcceleration.FromRevolutionsPerMinutePerSecond(radianpersecondsquared.RevolutionsPerMinutePerSecond).RadiansPerSecondSquared, RevolutionsPerMinutePerSecondTolerance);
            AssertEx.EqualTolerance(1, RotationalAcceleration.FromRevolutionsPerSecondSquared(radianpersecondsquared.RevolutionsPerSecondSquared).RadiansPerSecondSquared, RevolutionsPerSecondSquaredTolerance);
        }

        [Fact]
        public void ArithmeticOperators()
        {
            RotationalAcceleration v = RotationalAcceleration.FromRadiansPerSecondSquared(1);
            AssertEx.EqualTolerance(-1, -v.RadiansPerSecondSquared, RadiansPerSecondSquaredTolerance);
            AssertEx.EqualTolerance(2, (RotationalAcceleration.FromRadiansPerSecondSquared(3)-v).RadiansPerSecondSquared, RadiansPerSecondSquaredTolerance);
            AssertEx.EqualTolerance(2, (v + v).RadiansPerSecondSquared, RadiansPerSecondSquaredTolerance);
            AssertEx.EqualTolerance(10, (v*10).RadiansPerSecondSquared, RadiansPerSecondSquaredTolerance);
            AssertEx.EqualTolerance(10, (10*v).RadiansPerSecondSquared, RadiansPerSecondSquaredTolerance);
            AssertEx.EqualTolerance(2, (RotationalAcceleration.FromRadiansPerSecondSquared(10)/5).RadiansPerSecondSquared, RadiansPerSecondSquaredTolerance);
            AssertEx.EqualTolerance(2, RotationalAcceleration.FromRadiansPerSecondSquared(10)/RotationalAcceleration.FromRadiansPerSecondSquared(5), RadiansPerSecondSquaredTolerance);
        }

        [Fact]
        public void ComparisonOperators()
        {
            RotationalAcceleration oneRadianPerSecondSquared = RotationalAcceleration.FromRadiansPerSecondSquared(1);
            RotationalAcceleration twoRadiansPerSecondSquared = RotationalAcceleration.FromRadiansPerSecondSquared(2);

            Assert.True(oneRadianPerSecondSquared < twoRadiansPerSecondSquared);
            Assert.True(oneRadianPerSecondSquared <= twoRadiansPerSecondSquared);
            Assert.True(twoRadiansPerSecondSquared > oneRadianPerSecondSquared);
            Assert.True(twoRadiansPerSecondSquared >= oneRadianPerSecondSquared);

            Assert.False(oneRadianPerSecondSquared > twoRadiansPerSecondSquared);
            Assert.False(oneRadianPerSecondSquared >= twoRadiansPerSecondSquared);
            Assert.False(twoRadiansPerSecondSquared < oneRadianPerSecondSquared);
            Assert.False(twoRadiansPerSecondSquared <= oneRadianPerSecondSquared);
        }

        [Fact]
        public void CompareToIsImplemented()
        {
            RotationalAcceleration radianpersecondsquared = RotationalAcceleration.FromRadiansPerSecondSquared(1);
            Assert.Equal(0, radianpersecondsquared.CompareTo(radianpersecondsquared));
            Assert.True(radianpersecondsquared.CompareTo(RotationalAcceleration.Zero) > 0);
            Assert.True(RotationalAcceleration.Zero.CompareTo(radianpersecondsquared) < 0);
        }

        [Fact]
        public void CompareToThrowsOnTypeMismatch()
        {
            RotationalAcceleration radianpersecondsquared = RotationalAcceleration.FromRadiansPerSecondSquared(1);
            Assert.Throws<ArgumentException>(() => radianpersecondsquared.CompareTo(new object()));
        }

        [Fact]
        public void CompareToThrowsOnNull()
        {
            RotationalAcceleration radianpersecondsquared = RotationalAcceleration.FromRadiansPerSecondSquared(1);
            Assert.Throws<ArgumentNullException>(() => radianpersecondsquared.CompareTo(null));
        }

        [Fact]
        public void Equals_RelativeTolerance_IsImplemented()
        {
            var v = RotationalAcceleration.FromRadiansPerSecondSquared(1);
            Assert.True(v.Equals(RotationalAcceleration.FromRadiansPerSecondSquared(1), RadiansPerSecondSquaredTolerance, ComparisonType.Relative));
            Assert.False(v.Equals(RotationalAcceleration.Zero, RadiansPerSecondSquaredTolerance, ComparisonType.Relative));
        }

        [Fact]
        public void Equals_NegativeRelativeTolerance_ThrowsArgumentOutOfRangeException()
        {
            var v = RotationalAcceleration.FromRadiansPerSecondSquared(1);
            Assert.Throws<ArgumentOutOfRangeException>(() => v.Equals(RotationalAcceleration.FromRadiansPerSecondSquared(1), -1, ComparisonType.Relative));
        }

        [Fact]
        public void EqualsReturnsFalseOnTypeMismatch()
        {
            RotationalAcceleration radianpersecondsquared = RotationalAcceleration.FromRadiansPerSecondSquared(1);
            Assert.False(radianpersecondsquared.Equals(new object()));
        }

        [Fact]
        public void EqualsReturnsFalseOnNull()
        {
            RotationalAcceleration radianpersecondsquared = RotationalAcceleration.FromRadiansPerSecondSquared(1);
            Assert.False(radianpersecondsquared.Equals(null));
        }

        [Fact]
        public void HasAtLeastOneAbbreviationSpecified()
        {
            var units = Enum.GetValues(typeof(RotationalAccelerationUnit)).Cast<RotationalAccelerationUnit>();
            foreach(var unit in units)
            {
                var defaultAbbreviation = UnitAbbreviationsCache.Default.GetDefaultAbbreviation(unit);
            }
        }

        [Fact]
        public void BaseDimensionsShouldNeverBeNull()
        {
            Assert.False(RotationalAcceleration.BaseDimensions is null);
        }

        [Fact]
        public void ToString_ReturnsValueAndUnitAbbreviationInCurrentCulture()
        {
            var prevCulture = Thread.CurrentThread.CurrentCulture;
            Thread.CurrentThread.CurrentCulture = CultureInfo.GetCultureInfo("en-US");
            try {
                Assert.Equal("1 °/s²", new RotationalAcceleration(1, RotationalAccelerationUnit.DegreePerSecondSquared).ToString());
                Assert.Equal("1 rad/s²", new RotationalAcceleration(1, RotationalAccelerationUnit.RadianPerSecondSquared).ToString());
                Assert.Equal("1 rpm/s", new RotationalAcceleration(1, RotationalAccelerationUnit.RevolutionPerMinutePerSecond).ToString());
                Assert.Equal("1 r/s²", new RotationalAcceleration(1, RotationalAccelerationUnit.RevolutionPerSecondSquared).ToString());
            }
            finally
            {
                Thread.CurrentThread.CurrentCulture = prevCulture;
            }
        }

        [Fact]
        public void ToString_WithSwedishCulture_ReturnsUnitAbbreviationForEnglishCultureSinceThereAreNoMappings()
        {
            // Chose this culture, because we don't currently have any abbreviations mapped for that culture and we expect the en-US to be used as fallback.
            var swedishCulture = CultureInfo.GetCultureInfo("sv-SE");

            Assert.Equal("1 °/s²", new RotationalAcceleration(1, RotationalAccelerationUnit.DegreePerSecondSquared).ToString(swedishCulture));
            Assert.Equal("1 rad/s²", new RotationalAcceleration(1, RotationalAccelerationUnit.RadianPerSecondSquared).ToString(swedishCulture));
            Assert.Equal("1 rpm/s", new RotationalAcceleration(1, RotationalAccelerationUnit.RevolutionPerMinutePerSecond).ToString(swedishCulture));
            Assert.Equal("1 r/s²", new RotationalAcceleration(1, RotationalAccelerationUnit.RevolutionPerSecondSquared).ToString(swedishCulture));
        }

        [Fact]
        public void ToString_SFormat_FormatsNumberWithGivenDigitsAfterRadixForCurrentCulture()
        {
            var oldCulture = CultureInfo.CurrentCulture;
            try
            {
                CultureInfo.CurrentCulture = CultureInfo.InvariantCulture;
                Assert.Equal("0.1 rad/s²", new RotationalAcceleration(0.123456, RotationalAccelerationUnit.RadianPerSecondSquared).ToString("s1"));
                Assert.Equal("0.12 rad/s²", new RotationalAcceleration(0.123456, RotationalAccelerationUnit.RadianPerSecondSquared).ToString("s2"));
                Assert.Equal("0.123 rad/s²", new RotationalAcceleration(0.123456, RotationalAccelerationUnit.RadianPerSecondSquared).ToString("s3"));
                Assert.Equal("0.1235 rad/s²", new RotationalAcceleration(0.123456, RotationalAccelerationUnit.RadianPerSecondSquared).ToString("s4"));
            }
            finally
            {
                CultureInfo.CurrentCulture = oldCulture;
            }
        }

        [Fact]
        public void ToString_SFormatAndCulture_FormatsNumberWithGivenDigitsAfterRadixForGivenCulture()
        {
            var culture = CultureInfo.InvariantCulture;
            Assert.Equal("0.1 rad/s²", new RotationalAcceleration(0.123456, RotationalAccelerationUnit.RadianPerSecondSquared).ToString("s1", culture));
            Assert.Equal("0.12 rad/s²", new RotationalAcceleration(0.123456, RotationalAccelerationUnit.RadianPerSecondSquared).ToString("s2", culture));
            Assert.Equal("0.123 rad/s²", new RotationalAcceleration(0.123456, RotationalAccelerationUnit.RadianPerSecondSquared).ToString("s3", culture));
            Assert.Equal("0.1235 rad/s²", new RotationalAcceleration(0.123456, RotationalAccelerationUnit.RadianPerSecondSquared).ToString("s4", culture));
        }

        [Theory]
        [InlineData(null)]
        [InlineData("en-US")]
        public void ToString_NullFormat_DefaultsToGeneralFormat(string cultureName)
        {
            var quantity = RotationalAcceleration.FromRadiansPerSecondSquared(1.0);
            CultureInfo formatProvider = cultureName == null
                ? null
                : CultureInfo.GetCultureInfo(cultureName);

            Assert.Equal(quantity.ToString("g", formatProvider), quantity.ToString(null, formatProvider));
        }

        [Theory]
        [InlineData(null)]
        [InlineData("g")]
        public void ToString_NullProvider_EqualsCurrentCulture(string format)
        {
            var quantity = RotationalAcceleration.FromRadiansPerSecondSquared(1.0);
            Assert.Equal(quantity.ToString(format, CultureInfo.CurrentCulture), quantity.ToString(format, null));
        }

        [Fact]
        public void Convert_ToBool_ThrowsInvalidCastException()
        {
            var quantity = RotationalAcceleration.FromRadiansPerSecondSquared(1.0);
            Assert.Throws<InvalidCastException>(() => Convert.ToBoolean(quantity));
        }

        [Fact]
        public void Convert_ToByte_EqualsValueAsSameType()
        {
            var quantity = RotationalAcceleration.FromRadiansPerSecondSquared(1.0);
           Assert.Equal((byte)quantity.Value, Convert.ToByte(quantity));
        }

        [Fact]
        public void Convert_ToChar_ThrowsInvalidCastException()
        {
            var quantity = RotationalAcceleration.FromRadiansPerSecondSquared(1.0);
            Assert.Throws<InvalidCastException>(() => Convert.ToChar(quantity));
        }

        [Fact]
        public void Convert_ToDateTime_ThrowsInvalidCastException()
        {
            var quantity = RotationalAcceleration.FromRadiansPerSecondSquared(1.0);
            Assert.Throws<InvalidCastException>(() => Convert.ToDateTime(quantity));
        }

        [Fact]
        public void Convert_ToDecimal_EqualsValueAsSameType()
        {
            var quantity = RotationalAcceleration.FromRadiansPerSecondSquared(1.0);
            Assert.Equal((decimal)quantity.Value, Convert.ToDecimal(quantity));
        }

        [Fact]
        public void Convert_ToDouble_EqualsValueAsSameType()
        {
            var quantity = RotationalAcceleration.FromRadiansPerSecondSquared(1.0);
            Assert.Equal((double)quantity.Value, Convert.ToDouble(quantity));
        }

        [Fact]
        public void Convert_ToInt16_EqualsValueAsSameType()
        {
            var quantity = RotationalAcceleration.FromRadiansPerSecondSquared(1.0);
            Assert.Equal((short)quantity.Value, Convert.ToInt16(quantity));
        }

        [Fact]
        public void Convert_ToInt32_EqualsValueAsSameType()
        {
            var quantity = RotationalAcceleration.FromRadiansPerSecondSquared(1.0);
            Assert.Equal((int)quantity.Value, Convert.ToInt32(quantity));
        }

        [Fact]
        public void Convert_ToInt64_EqualsValueAsSameType()
        {
            var quantity = RotationalAcceleration.FromRadiansPerSecondSquared(1.0);
            Assert.Equal((long)quantity.Value, Convert.ToInt64(quantity));
        }

        [Fact]
        public void Convert_ToSByte_EqualsValueAsSameType()
        {
            var quantity = RotationalAcceleration.FromRadiansPerSecondSquared(1.0);
            Assert.Equal((sbyte)quantity.Value, Convert.ToSByte(quantity));
        }

        [Fact]
        public void Convert_ToSingle_EqualsValueAsSameType()
        {
            var quantity = RotationalAcceleration.FromRadiansPerSecondSquared(1.0);
            Assert.Equal((float)quantity.Value, Convert.ToSingle(quantity));
        }

        [Fact]
        public void Convert_ToString_EqualsToString()
        {
            var quantity = RotationalAcceleration.FromRadiansPerSecondSquared(1.0);
            Assert.Equal(quantity.ToString(), Convert.ToString(quantity));
        }

        [Fact]
        public void Convert_ToUInt16_EqualsValueAsSameType()
        {
            var quantity = RotationalAcceleration.FromRadiansPerSecondSquared(1.0);
            Assert.Equal((ushort)quantity.Value, Convert.ToUInt16(quantity));
        }

        [Fact]
        public void Convert_ToUInt32_EqualsValueAsSameType()
        {
            var quantity = RotationalAcceleration.FromRadiansPerSecondSquared(1.0);
            Assert.Equal((uint)quantity.Value, Convert.ToUInt32(quantity));
        }

        [Fact]
        public void Convert_ToUInt64_EqualsValueAsSameType()
        {
            var quantity = RotationalAcceleration.FromRadiansPerSecondSquared(1.0);
            Assert.Equal((ulong)quantity.Value, Convert.ToUInt64(quantity));
        }

        [Fact]
        public void Convert_ChangeType_SelfType_EqualsSelf()
        {
            var quantity = RotationalAcceleration.FromRadiansPerSecondSquared(1.0);
            Assert.Equal(quantity, Convert.ChangeType(quantity, typeof(RotationalAcceleration)));
        }

        [Fact]
        public void Convert_ChangeType_UnitType_EqualsUnit()
        {
            var quantity = RotationalAcceleration.FromRadiansPerSecondSquared(1.0);
            Assert.Equal(quantity.Unit, Convert.ChangeType(quantity, typeof(RotationalAccelerationUnit)));
        }

        [Fact]
        public void Convert_ChangeType_QuantityInfo_EqualsQuantityInfo()
        {
            var quantity = RotationalAcceleration.FromRadiansPerSecondSquared(1.0);
            Assert.Equal(RotationalAcceleration.Info, Convert.ChangeType(quantity, typeof(QuantityInfo)));
        }

        [Fact]
        public void Convert_ChangeType_BaseDimensions_EqualsBaseDimensions()
        {
            var quantity = RotationalAcceleration.FromRadiansPerSecondSquared(1.0);
            Assert.Equal(RotationalAcceleration.BaseDimensions, Convert.ChangeType(quantity, typeof(BaseDimensions)));
        }

        [Fact]
        public void Convert_ChangeType_InvalidType_ThrowsInvalidCastException()
        {
            var quantity = RotationalAcceleration.FromRadiansPerSecondSquared(1.0);
            Assert.Throws<InvalidCastException>(() => Convert.ChangeType(quantity, typeof(QuantityFormatter)));
        }

        [Fact]
        public void GetHashCode_Equals()
        {
            var quantity = RotationalAcceleration.FromRadiansPerSecondSquared(1.0);
            Assert.Equal(new {RotationalAcceleration.Info.Name, quantity.Value, quantity.Unit}.GetHashCode(), quantity.GetHashCode());
        }

        [Theory]
        [InlineData(1.0)]
        [InlineData(-1.0)]
        public void NegationOperator_ReturnsQuantity_WithNegatedValue(double value)
        {
            var quantity = RotationalAcceleration.FromRadiansPerSecondSquared(value);
            Assert.Equal(RotationalAcceleration.FromRadiansPerSecondSquared(-value), -quantity);
        }
    }
}<|MERGE_RESOLUTION|>--- conflicted
+++ resolved
@@ -71,6 +71,12 @@
         };
 
         [Fact]
+        public void Ctor_WithUndefinedUnit_ThrowsArgumentException()
+        {
+            Assert.Throws<ArgumentException>(() => new RotationalAcceleration((double)0.0, RotationalAccelerationUnit.Undefined));
+        }
+
+        [Fact]
         public void DefaultCtor_ReturnsQuantityWithZeroValueAndBaseUnit()
         {
             var quantity = new RotationalAcceleration();
@@ -78,6 +84,7 @@
             Assert.Equal(RotationalAccelerationUnit.RadianPerSecondSquared, quantity.Unit);
         }
 
+
         [Fact]
         public void Ctor_WithInfinityValue_ThrowsArgumentException()
         {
@@ -121,9 +128,14 @@
 
             Assert.Equal(RotationalAcceleration.Zero, quantityInfo.Zero);
             Assert.Equal("RotationalAcceleration", quantityInfo.Name);
-
-            var units = EnumUtils.GetEnumValues<RotationalAccelerationUnit>().ToArray();
+            Assert.Equal(QuantityType.RotationalAcceleration, quantityInfo.QuantityType);
+
+            var units = EnumUtils.GetEnumValues<RotationalAccelerationUnit>().Except(new[] {RotationalAccelerationUnit.Undefined}).ToArray();
             var unitNames = units.Select(x => x.ToString());
+
+            // Obsolete members
+            Assert.Equal(units, quantityInfo.Units);
+            Assert.Equal(unitNames, quantityInfo.UnitNames);
         }
 
         [Fact]
@@ -183,7 +195,7 @@
         [Fact]
         public void As_SIUnitSystem_ThrowsArgumentExceptionIfNotSupported()
         {
-            var quantity = new RotationalAcceleration(value: 1, unit: RotationalAcceleration.ConversionBaseUnit);
+            var quantity = new RotationalAcceleration(value: 1, unit: RotationalAcceleration.BaseUnit);
             Func<object> AsWithSIUnitSystem = () => quantity.As(UnitSystem.SI);
 
             if (SupportsSIUnitSystem)
@@ -222,10 +234,6 @@
         [MemberData(nameof(UnitTypes))]
         public void ToUnit_FromNonBaseUnit_ReturnsQuantityWithGivenUnit(RotationalAccelerationUnit unit)
         {
-<<<<<<< HEAD
-            var quantityInBaseUnit = RotationalAcceleration.FromRadiansPerSecondSquared(1).ToBaseUnit();
-            Assert.Equal(RotationalAcceleration.ConversionBaseUnit, quantityInBaseUnit.Unit);
-=======
             // See if there is a unit available that is not the base unit.
             var fromUnit = RotationalAcceleration.Units.FirstOrDefault(u => u != RotationalAcceleration.BaseUnit && u != RotationalAccelerationUnit.Undefined);
 
@@ -236,7 +244,6 @@
             var quantity = RotationalAcceleration.From(3.0, fromUnit);
             var converted = quantity.ToUnit(unit);
             Assert.Equal(converted.Unit, unit);
->>>>>>> eca11394
         }
 
         [Fact]
@@ -303,6 +310,49 @@
         }
 
         [Fact]
+        public void EqualityOperators()
+        {
+            var a = RotationalAcceleration.FromRadiansPerSecondSquared(1);
+            var b = RotationalAcceleration.FromRadiansPerSecondSquared(2);
+
+#pragma warning disable CS8073
+// ReSharper disable EqualExpressionComparison
+
+            Assert.True(a == a);
+            Assert.False(a != a);
+
+            Assert.True(a != b);
+            Assert.False(a == b);
+
+            Assert.False(a == null);
+            Assert.False(null == a);
+
+// ReSharper restore EqualExpressionComparison
+#pragma warning restore CS8073
+        }
+
+        [Fact]
+        public void Equals_SameType_IsImplemented()
+        {
+            var a = RotationalAcceleration.FromRadiansPerSecondSquared(1);
+            var b = RotationalAcceleration.FromRadiansPerSecondSquared(2);
+
+            Assert.True(a.Equals(a));
+            Assert.False(a.Equals(b));
+        }
+
+        [Fact]
+        public void Equals_QuantityAsObject_IsImplemented()
+        {
+            object a = RotationalAcceleration.FromRadiansPerSecondSquared(1);
+            object b = RotationalAcceleration.FromRadiansPerSecondSquared(2);
+
+            Assert.True(a.Equals(a));
+            Assert.False(a.Equals(b));
+            Assert.False(a.Equals((object)null));
+        }
+
+        [Fact]
         public void Equals_RelativeTolerance_IsImplemented()
         {
             var v = RotationalAcceleration.FromRadiansPerSecondSquared(1);
@@ -332,11 +382,20 @@
         }
 
         [Fact]
+        public void UnitsDoesNotContainUndefined()
+        {
+            Assert.DoesNotContain(RotationalAccelerationUnit.Undefined, RotationalAcceleration.Units);
+        }
+
+        [Fact]
         public void HasAtLeastOneAbbreviationSpecified()
         {
             var units = Enum.GetValues(typeof(RotationalAccelerationUnit)).Cast<RotationalAccelerationUnit>();
             foreach(var unit in units)
             {
+                if(unit == RotationalAccelerationUnit.Undefined)
+                    continue;
+
                 var defaultAbbreviation = UnitAbbreviationsCache.Default.GetDefaultAbbreviation(unit);
             }
         }
@@ -350,8 +409,8 @@
         [Fact]
         public void ToString_ReturnsValueAndUnitAbbreviationInCurrentCulture()
         {
-            var prevCulture = Thread.CurrentThread.CurrentCulture;
-            Thread.CurrentThread.CurrentCulture = CultureInfo.GetCultureInfo("en-US");
+            var prevCulture = Thread.CurrentThread.CurrentUICulture;
+            Thread.CurrentThread.CurrentUICulture = CultureInfo.GetCultureInfo("en-US");
             try {
                 Assert.Equal("1 °/s²", new RotationalAcceleration(1, RotationalAccelerationUnit.DegreePerSecondSquared).ToString());
                 Assert.Equal("1 rad/s²", new RotationalAcceleration(1, RotationalAccelerationUnit.RadianPerSecondSquared).ToString());
@@ -360,7 +419,7 @@
             }
             finally
             {
-                Thread.CurrentThread.CurrentCulture = prevCulture;
+                Thread.CurrentThread.CurrentUICulture = prevCulture;
             }
         }
 
@@ -379,10 +438,10 @@
         [Fact]
         public void ToString_SFormat_FormatsNumberWithGivenDigitsAfterRadixForCurrentCulture()
         {
-            var oldCulture = CultureInfo.CurrentCulture;
+            var oldCulture = CultureInfo.CurrentUICulture;
             try
             {
-                CultureInfo.CurrentCulture = CultureInfo.InvariantCulture;
+                CultureInfo.CurrentUICulture = CultureInfo.InvariantCulture;
                 Assert.Equal("0.1 rad/s²", new RotationalAcceleration(0.123456, RotationalAccelerationUnit.RadianPerSecondSquared).ToString("s1"));
                 Assert.Equal("0.12 rad/s²", new RotationalAcceleration(0.123456, RotationalAccelerationUnit.RadianPerSecondSquared).ToString("s2"));
                 Assert.Equal("0.123 rad/s²", new RotationalAcceleration(0.123456, RotationalAccelerationUnit.RadianPerSecondSquared).ToString("s3"));
@@ -390,7 +449,7 @@
             }
             finally
             {
-                CultureInfo.CurrentCulture = oldCulture;
+                CultureInfo.CurrentUICulture = oldCulture;
             }
         }
 
@@ -404,27 +463,28 @@
             Assert.Equal("0.1235 rad/s²", new RotationalAcceleration(0.123456, RotationalAccelerationUnit.RadianPerSecondSquared).ToString("s4", culture));
         }
 
-        [Theory]
-        [InlineData(null)]
-        [InlineData("en-US")]
-        public void ToString_NullFormat_DefaultsToGeneralFormat(string cultureName)
-        {
-            var quantity = RotationalAcceleration.FromRadiansPerSecondSquared(1.0);
-            CultureInfo formatProvider = cultureName == null
-                ? null
-                : CultureInfo.GetCultureInfo(cultureName);
-
-            Assert.Equal(quantity.ToString("g", formatProvider), quantity.ToString(null, formatProvider));
-        }
-
-        [Theory]
-        [InlineData(null)]
-        [InlineData("g")]
-        public void ToString_NullProvider_EqualsCurrentCulture(string format)
-        {
-            var quantity = RotationalAcceleration.FromRadiansPerSecondSquared(1.0);
-            Assert.Equal(quantity.ToString(format, CultureInfo.CurrentCulture), quantity.ToString(format, null));
-        }
+
+        [Fact]
+        public void ToString_NullFormat_ThrowsArgumentNullException()
+        {
+            var quantity = RotationalAcceleration.FromRadiansPerSecondSquared(1.0);
+            Assert.Throws<ArgumentNullException>(() => quantity.ToString(null, null, null));
+        }
+
+        [Fact]
+        public void ToString_NullArgs_ThrowsArgumentNullException()
+        {
+            var quantity = RotationalAcceleration.FromRadiansPerSecondSquared(1.0);
+            Assert.Throws<ArgumentNullException>(() => quantity.ToString(null, "g", null));
+        }
+
+        [Fact]
+        public void ToString_NullProvider_EqualsCurrentUICulture()
+        {
+            var quantity = RotationalAcceleration.FromRadiansPerSecondSquared(1.0);
+            Assert.Equal(quantity.ToString(CultureInfo.CurrentUICulture, "g"), quantity.ToString(null, "g"));
+        }
+
 
         [Fact]
         public void Convert_ToBool_ThrowsInvalidCastException()
@@ -543,6 +603,13 @@
         {
             var quantity = RotationalAcceleration.FromRadiansPerSecondSquared(1.0);
             Assert.Equal(quantity.Unit, Convert.ChangeType(quantity, typeof(RotationalAccelerationUnit)));
+        }
+
+        [Fact]
+        public void Convert_ChangeType_QuantityType_EqualsQuantityType()
+        {
+            var quantity = RotationalAcceleration.FromRadiansPerSecondSquared(1.0);
+            Assert.Equal(QuantityType.RotationalAcceleration, Convert.ChangeType(quantity, typeof(QuantityType)));
         }
 
         [Fact]
