--- conflicted
+++ resolved
@@ -79,6 +79,12 @@
         };
 
         [Fact]
+        public void Ctor_WithUndefinedUnit_ThrowsArgumentException()
+        {
+            Assert.Throws<ArgumentException>(() => new ElectricResistance((double)0.0, ElectricResistanceUnit.Undefined));
+        }
+
+        [Fact]
         public void DefaultCtor_ReturnsQuantityWithZeroValueAndBaseUnit()
         {
             var quantity = new ElectricResistance();
@@ -86,6 +92,7 @@
             Assert.Equal(ElectricResistanceUnit.Ohm, quantity.Unit);
         }
 
+
         [Fact]
         public void Ctor_WithInfinityValue_ThrowsArgumentException()
         {
@@ -129,9 +136,14 @@
 
             Assert.Equal(ElectricResistance.Zero, quantityInfo.Zero);
             Assert.Equal("ElectricResistance", quantityInfo.Name);
-
-            var units = EnumUtils.GetEnumValues<ElectricResistanceUnit>().ToArray();
+            Assert.Equal(QuantityType.ElectricResistance, quantityInfo.QuantityType);
+
+            var units = EnumUtils.GetEnumValues<ElectricResistanceUnit>().Except(new[] {ElectricResistanceUnit.Undefined}).ToArray();
             var unitNames = units.Select(x => x.ToString());
+
+            // Obsolete members
+            Assert.Equal(units, quantityInfo.Units);
+            Assert.Equal(unitNames, quantityInfo.UnitNames);
         }
 
         [Fact]
@@ -203,7 +215,7 @@
         [Fact]
         public void As_SIUnitSystem_ThrowsArgumentExceptionIfNotSupported()
         {
-            var quantity = new ElectricResistance(value: 1, unit: ElectricResistance.ConversionBaseUnit);
+            var quantity = new ElectricResistance(value: 1, unit: ElectricResistance.BaseUnit);
             Func<object> AsWithSIUnitSystem = () => quantity.As(UnitSystem.SI);
 
             if (SupportsSIUnitSystem)
@@ -242,10 +254,6 @@
         [MemberData(nameof(UnitTypes))]
         public void ToUnit_FromNonBaseUnit_ReturnsQuantityWithGivenUnit(ElectricResistanceUnit unit)
         {
-<<<<<<< HEAD
-            var quantityInBaseUnit = ElectricResistance.FromOhms(1).ToBaseUnit();
-            Assert.Equal(ElectricResistance.ConversionBaseUnit, quantityInBaseUnit.Unit);
-=======
             // See if there is a unit available that is not the base unit.
             var fromUnit = ElectricResistance.Units.FirstOrDefault(u => u != ElectricResistance.BaseUnit && u != ElectricResistanceUnit.Undefined);
 
@@ -256,7 +264,6 @@
             var quantity = ElectricResistance.From(3.0, fromUnit);
             var converted = quantity.ToUnit(unit);
             Assert.Equal(converted.Unit, unit);
->>>>>>> eca11394
         }
 
         [Fact]
@@ -325,6 +332,49 @@
         }
 
         [Fact]
+        public void EqualityOperators()
+        {
+            var a = ElectricResistance.FromOhms(1);
+            var b = ElectricResistance.FromOhms(2);
+
+#pragma warning disable CS8073
+// ReSharper disable EqualExpressionComparison
+
+            Assert.True(a == a);
+            Assert.False(a != a);
+
+            Assert.True(a != b);
+            Assert.False(a == b);
+
+            Assert.False(a == null);
+            Assert.False(null == a);
+
+// ReSharper restore EqualExpressionComparison
+#pragma warning restore CS8073
+        }
+
+        [Fact]
+        public void Equals_SameType_IsImplemented()
+        {
+            var a = ElectricResistance.FromOhms(1);
+            var b = ElectricResistance.FromOhms(2);
+
+            Assert.True(a.Equals(a));
+            Assert.False(a.Equals(b));
+        }
+
+        [Fact]
+        public void Equals_QuantityAsObject_IsImplemented()
+        {
+            object a = ElectricResistance.FromOhms(1);
+            object b = ElectricResistance.FromOhms(2);
+
+            Assert.True(a.Equals(a));
+            Assert.False(a.Equals(b));
+            Assert.False(a.Equals((object)null));
+        }
+
+        [Fact]
         public void Equals_RelativeTolerance_IsImplemented()
         {
             var v = ElectricResistance.FromOhms(1);
@@ -354,11 +404,20 @@
         }
 
         [Fact]
+        public void UnitsDoesNotContainUndefined()
+        {
+            Assert.DoesNotContain(ElectricResistanceUnit.Undefined, ElectricResistance.Units);
+        }
+
+        [Fact]
         public void HasAtLeastOneAbbreviationSpecified()
         {
             var units = Enum.GetValues(typeof(ElectricResistanceUnit)).Cast<ElectricResistanceUnit>();
             foreach(var unit in units)
             {
+                if(unit == ElectricResistanceUnit.Undefined)
+                    continue;
+
                 var defaultAbbreviation = UnitAbbreviationsCache.Default.GetDefaultAbbreviation(unit);
             }
         }
@@ -372,8 +431,8 @@
         [Fact]
         public void ToString_ReturnsValueAndUnitAbbreviationInCurrentCulture()
         {
-            var prevCulture = Thread.CurrentThread.CurrentCulture;
-            Thread.CurrentThread.CurrentCulture = CultureInfo.GetCultureInfo("en-US");
+            var prevCulture = Thread.CurrentThread.CurrentUICulture;
+            Thread.CurrentThread.CurrentUICulture = CultureInfo.GetCultureInfo("en-US");
             try {
                 Assert.Equal("1 GΩ", new ElectricResistance(1, ElectricResistanceUnit.Gigaohm).ToString());
                 Assert.Equal("1 kΩ", new ElectricResistance(1, ElectricResistanceUnit.Kiloohm).ToString());
@@ -384,7 +443,7 @@
             }
             finally
             {
-                Thread.CurrentThread.CurrentCulture = prevCulture;
+                Thread.CurrentThread.CurrentUICulture = prevCulture;
             }
         }
 
@@ -405,10 +464,10 @@
         [Fact]
         public void ToString_SFormat_FormatsNumberWithGivenDigitsAfterRadixForCurrentCulture()
         {
-            var oldCulture = CultureInfo.CurrentCulture;
+            var oldCulture = CultureInfo.CurrentUICulture;
             try
             {
-                CultureInfo.CurrentCulture = CultureInfo.InvariantCulture;
+                CultureInfo.CurrentUICulture = CultureInfo.InvariantCulture;
                 Assert.Equal("0.1 Ω", new ElectricResistance(0.123456, ElectricResistanceUnit.Ohm).ToString("s1"));
                 Assert.Equal("0.12 Ω", new ElectricResistance(0.123456, ElectricResistanceUnit.Ohm).ToString("s2"));
                 Assert.Equal("0.123 Ω", new ElectricResistance(0.123456, ElectricResistanceUnit.Ohm).ToString("s3"));
@@ -416,7 +475,7 @@
             }
             finally
             {
-                CultureInfo.CurrentCulture = oldCulture;
+                CultureInfo.CurrentUICulture = oldCulture;
             }
         }
 
@@ -430,27 +489,28 @@
             Assert.Equal("0.1235 Ω", new ElectricResistance(0.123456, ElectricResistanceUnit.Ohm).ToString("s4", culture));
         }
 
-        [Theory]
-        [InlineData(null)]
-        [InlineData("en-US")]
-        public void ToString_NullFormat_DefaultsToGeneralFormat(string cultureName)
-        {
-            var quantity = ElectricResistance.FromOhms(1.0);
-            CultureInfo formatProvider = cultureName == null
-                ? null
-                : CultureInfo.GetCultureInfo(cultureName);
-
-            Assert.Equal(quantity.ToString("g", formatProvider), quantity.ToString(null, formatProvider));
-        }
-
-        [Theory]
-        [InlineData(null)]
-        [InlineData("g")]
-        public void ToString_NullProvider_EqualsCurrentCulture(string format)
-        {
-            var quantity = ElectricResistance.FromOhms(1.0);
-            Assert.Equal(quantity.ToString(format, CultureInfo.CurrentCulture), quantity.ToString(format, null));
-        }
+
+        [Fact]
+        public void ToString_NullFormat_ThrowsArgumentNullException()
+        {
+            var quantity = ElectricResistance.FromOhms(1.0);
+            Assert.Throws<ArgumentNullException>(() => quantity.ToString(null, null, null));
+        }
+
+        [Fact]
+        public void ToString_NullArgs_ThrowsArgumentNullException()
+        {
+            var quantity = ElectricResistance.FromOhms(1.0);
+            Assert.Throws<ArgumentNullException>(() => quantity.ToString(null, "g", null));
+        }
+
+        [Fact]
+        public void ToString_NullProvider_EqualsCurrentUICulture()
+        {
+            var quantity = ElectricResistance.FromOhms(1.0);
+            Assert.Equal(quantity.ToString(CultureInfo.CurrentUICulture, "g"), quantity.ToString(null, "g"));
+        }
+
 
         [Fact]
         public void Convert_ToBool_ThrowsInvalidCastException()
@@ -569,6 +629,13 @@
         {
             var quantity = ElectricResistance.FromOhms(1.0);
             Assert.Equal(quantity.Unit, Convert.ChangeType(quantity, typeof(ElectricResistanceUnit)));
+        }
+
+        [Fact]
+        public void Convert_ChangeType_QuantityType_EqualsQuantityType()
+        {
+            var quantity = ElectricResistance.FromOhms(1.0);
+            Assert.Equal(QuantityType.ElectricResistance, Convert.ChangeType(quantity, typeof(QuantityType)));
         }
 
         [Fact]
