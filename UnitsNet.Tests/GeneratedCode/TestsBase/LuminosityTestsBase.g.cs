//------------------------------------------------------------------------------
// <auto-generated>
//     This code was generated by \generate-code.bat.
//
//     Changes to this file will be lost when the code is regenerated.
//     The build server regenerates the code before each build and a pre-build
//     step will regenerate the code on each local build.
//
//     See https://github.com/angularsen/UnitsNet/wiki/Adding-a-New-Unit for how to add or edit units.
//
//     Add CustomCode\Quantities\MyQuantity.extra.cs files to add code to generated quantities.
//     Add UnitDefinitions\MyQuantity.json and run generate-code.bat to generate new units or quantities.
//
// </auto-generated>
//------------------------------------------------------------------------------

// Licensed under MIT No Attribution, see LICENSE file at the root.
// Copyright 2013 Andreas Gullberg Larsen (andreas.larsen84@gmail.com). Maintained at https://github.com/angularsen/UnitsNet.

using System;
using System.Collections.Generic;
using System.Globalization;
using System.Linq;
using System.Threading;
using UnitsNet.Tests.TestsBase;
using UnitsNet.Units;
using Xunit;

// Disable build warning CS1718: Comparison made to same variable; did you mean to compare something else?
#pragma warning disable 1718

// ReSharper disable once CheckNamespace
namespace UnitsNet.Tests
{
    /// <summary>
    /// Test of Luminosity.
    /// </summary>
// ReSharper disable once PartialTypeWithSinglePart
    public abstract partial class LuminosityTestsBase : QuantityTestsBase
    {
        protected abstract double DecawattsInOneWatt { get; }
        protected abstract double DeciwattsInOneWatt { get; }
        protected abstract double FemtowattsInOneWatt { get; }
        protected abstract double GigawattsInOneWatt { get; }
        protected abstract double KilowattsInOneWatt { get; }
        protected abstract double MegawattsInOneWatt { get; }
        protected abstract double MicrowattsInOneWatt { get; }
        protected abstract double MilliwattsInOneWatt { get; }
        protected abstract double NanowattsInOneWatt { get; }
        protected abstract double PetawattsInOneWatt { get; }
        protected abstract double PicowattsInOneWatt { get; }
        protected abstract double SolarLuminositiesInOneWatt { get; }
        protected abstract double TerawattsInOneWatt { get; }
        protected abstract double WattsInOneWatt { get; }

// ReSharper disable VirtualMemberNeverOverriden.Global
        protected virtual double DecawattsTolerance { get { return 1e-5; } }
        protected virtual double DeciwattsTolerance { get { return 1e-5; } }
        protected virtual double FemtowattsTolerance { get { return 1e-5; } }
        protected virtual double GigawattsTolerance { get { return 1e-5; } }
        protected virtual double KilowattsTolerance { get { return 1e-5; } }
        protected virtual double MegawattsTolerance { get { return 1e-5; } }
        protected virtual double MicrowattsTolerance { get { return 1e-5; } }
        protected virtual double MilliwattsTolerance { get { return 1e-5; } }
        protected virtual double NanowattsTolerance { get { return 1e-5; } }
        protected virtual double PetawattsTolerance { get { return 1e-5; } }
        protected virtual double PicowattsTolerance { get { return 1e-5; } }
        protected virtual double SolarLuminositiesTolerance { get { return 1e-5; } }
        protected virtual double TerawattsTolerance { get { return 1e-5; } }
        protected virtual double WattsTolerance { get { return 1e-5; } }
// ReSharper restore VirtualMemberNeverOverriden.Global

        protected (double UnitsInBaseUnit, double Tolerence) GetConversionFactor(LuminosityUnit unit)
        {
            return unit switch
            {
                LuminosityUnit.Decawatt => (DecawattsInOneWatt, DecawattsTolerance),
                LuminosityUnit.Deciwatt => (DeciwattsInOneWatt, DeciwattsTolerance),
                LuminosityUnit.Femtowatt => (FemtowattsInOneWatt, FemtowattsTolerance),
                LuminosityUnit.Gigawatt => (GigawattsInOneWatt, GigawattsTolerance),
                LuminosityUnit.Kilowatt => (KilowattsInOneWatt, KilowattsTolerance),
                LuminosityUnit.Megawatt => (MegawattsInOneWatt, MegawattsTolerance),
                LuminosityUnit.Microwatt => (MicrowattsInOneWatt, MicrowattsTolerance),
                LuminosityUnit.Milliwatt => (MilliwattsInOneWatt, MilliwattsTolerance),
                LuminosityUnit.Nanowatt => (NanowattsInOneWatt, NanowattsTolerance),
                LuminosityUnit.Petawatt => (PetawattsInOneWatt, PetawattsTolerance),
                LuminosityUnit.Picowatt => (PicowattsInOneWatt, PicowattsTolerance),
                LuminosityUnit.SolarLuminosity => (SolarLuminositiesInOneWatt, SolarLuminositiesTolerance),
                LuminosityUnit.Terawatt => (TerawattsInOneWatt, TerawattsTolerance),
                LuminosityUnit.Watt => (WattsInOneWatt, WattsTolerance),
                _ => throw new NotSupportedException()
            };
        }

        public static IEnumerable<object[]> UnitTypes = new List<object[]>
        {
            new object[] { LuminosityUnit.Decawatt },
            new object[] { LuminosityUnit.Deciwatt },
            new object[] { LuminosityUnit.Femtowatt },
            new object[] { LuminosityUnit.Gigawatt },
            new object[] { LuminosityUnit.Kilowatt },
            new object[] { LuminosityUnit.Megawatt },
            new object[] { LuminosityUnit.Microwatt },
            new object[] { LuminosityUnit.Milliwatt },
            new object[] { LuminosityUnit.Nanowatt },
            new object[] { LuminosityUnit.Petawatt },
            new object[] { LuminosityUnit.Picowatt },
            new object[] { LuminosityUnit.SolarLuminosity },
            new object[] { LuminosityUnit.Terawatt },
            new object[] { LuminosityUnit.Watt },
        };

        [Fact]
        public void DefaultCtor_ReturnsQuantityWithZeroValueAndBaseUnit()
        {
            var quantity = new Luminosity();
            Assert.Equal(0, quantity.Value);
            Assert.Equal(LuminosityUnit.Watt, quantity.Unit);
        }

        [Fact]
        public void Ctor_WithInfinityValue_ThrowsArgumentException()
        {
            Assert.Throws<ArgumentException>(() => new Luminosity(double.PositiveInfinity, LuminosityUnit.Watt));
            Assert.Throws<ArgumentException>(() => new Luminosity(double.NegativeInfinity, LuminosityUnit.Watt));
        }

        [Fact]
        public void Ctor_WithNaNValue_ThrowsArgumentException()
        {
            Assert.Throws<ArgumentException>(() => new Luminosity(double.NaN, LuminosityUnit.Watt));
        }

        [Fact]
        public void Ctor_NullAsUnitSystem_ThrowsArgumentNullException()
        {
            Assert.Throws<ArgumentNullException>(() => new Luminosity(value: 1, unitSystem: null));
        }

        [Fact]
        public void Ctor_SIUnitSystem_ThrowsArgumentExceptionIfNotSupported()
        {
            Func<object> TestCode = () => new Luminosity(value: 1, unitSystem: UnitSystem.SI);
            if (SupportsSIUnitSystem)
            {
                var quantity = (Luminosity) TestCode();
                Assert.Equal(1, quantity.Value);
            }
            else
            {
                Assert.Throws<ArgumentException>(TestCode);
            }
        }

        [Fact]
        public void Luminosity_QuantityInfo_ReturnsQuantityInfoDescribingQuantity()
        {
            var quantity = new Luminosity(1, LuminosityUnit.Watt);

            QuantityInfo<LuminosityUnit> quantityInfo = quantity.QuantityInfo;

            Assert.Equal(Luminosity.Zero, quantityInfo.Zero);
            Assert.Equal("Luminosity", quantityInfo.Name);

            var units = EnumUtils.GetEnumValues<LuminosityUnit>().ToArray();
            var unitNames = units.Select(x => x.ToString());
        }

        [Fact]
        public void WattToLuminosityUnits()
        {
            Luminosity watt = Luminosity.FromWatts(1);
            AssertEx.EqualTolerance(DecawattsInOneWatt, watt.Decawatts, DecawattsTolerance);
            AssertEx.EqualTolerance(DeciwattsInOneWatt, watt.Deciwatts, DeciwattsTolerance);
            AssertEx.EqualTolerance(FemtowattsInOneWatt, watt.Femtowatts, FemtowattsTolerance);
            AssertEx.EqualTolerance(GigawattsInOneWatt, watt.Gigawatts, GigawattsTolerance);
            AssertEx.EqualTolerance(KilowattsInOneWatt, watt.Kilowatts, KilowattsTolerance);
            AssertEx.EqualTolerance(MegawattsInOneWatt, watt.Megawatts, MegawattsTolerance);
            AssertEx.EqualTolerance(MicrowattsInOneWatt, watt.Microwatts, MicrowattsTolerance);
            AssertEx.EqualTolerance(MilliwattsInOneWatt, watt.Milliwatts, MilliwattsTolerance);
            AssertEx.EqualTolerance(NanowattsInOneWatt, watt.Nanowatts, NanowattsTolerance);
            AssertEx.EqualTolerance(PetawattsInOneWatt, watt.Petawatts, PetawattsTolerance);
            AssertEx.EqualTolerance(PicowattsInOneWatt, watt.Picowatts, PicowattsTolerance);
            AssertEx.EqualTolerance(SolarLuminositiesInOneWatt, watt.SolarLuminosities, SolarLuminositiesTolerance);
            AssertEx.EqualTolerance(TerawattsInOneWatt, watt.Terawatts, TerawattsTolerance);
            AssertEx.EqualTolerance(WattsInOneWatt, watt.Watts, WattsTolerance);
        }

        [Fact]
        public void From_ValueAndUnit_ReturnsQuantityWithSameValueAndUnit()
        {
            var quantity00 = Luminosity.From(1, LuminosityUnit.Decawatt);
            AssertEx.EqualTolerance(1, quantity00.Decawatts, DecawattsTolerance);
            Assert.Equal(LuminosityUnit.Decawatt, quantity00.Unit);

            var quantity01 = Luminosity.From(1, LuminosityUnit.Deciwatt);
            AssertEx.EqualTolerance(1, quantity01.Deciwatts, DeciwattsTolerance);
            Assert.Equal(LuminosityUnit.Deciwatt, quantity01.Unit);

            var quantity02 = Luminosity.From(1, LuminosityUnit.Femtowatt);
            AssertEx.EqualTolerance(1, quantity02.Femtowatts, FemtowattsTolerance);
            Assert.Equal(LuminosityUnit.Femtowatt, quantity02.Unit);

            var quantity03 = Luminosity.From(1, LuminosityUnit.Gigawatt);
            AssertEx.EqualTolerance(1, quantity03.Gigawatts, GigawattsTolerance);
            Assert.Equal(LuminosityUnit.Gigawatt, quantity03.Unit);

            var quantity04 = Luminosity.From(1, LuminosityUnit.Kilowatt);
            AssertEx.EqualTolerance(1, quantity04.Kilowatts, KilowattsTolerance);
            Assert.Equal(LuminosityUnit.Kilowatt, quantity04.Unit);

            var quantity05 = Luminosity.From(1, LuminosityUnit.Megawatt);
            AssertEx.EqualTolerance(1, quantity05.Megawatts, MegawattsTolerance);
            Assert.Equal(LuminosityUnit.Megawatt, quantity05.Unit);

            var quantity06 = Luminosity.From(1, LuminosityUnit.Microwatt);
            AssertEx.EqualTolerance(1, quantity06.Microwatts, MicrowattsTolerance);
            Assert.Equal(LuminosityUnit.Microwatt, quantity06.Unit);

            var quantity07 = Luminosity.From(1, LuminosityUnit.Milliwatt);
            AssertEx.EqualTolerance(1, quantity07.Milliwatts, MilliwattsTolerance);
            Assert.Equal(LuminosityUnit.Milliwatt, quantity07.Unit);

            var quantity08 = Luminosity.From(1, LuminosityUnit.Nanowatt);
            AssertEx.EqualTolerance(1, quantity08.Nanowatts, NanowattsTolerance);
            Assert.Equal(LuminosityUnit.Nanowatt, quantity08.Unit);

            var quantity09 = Luminosity.From(1, LuminosityUnit.Petawatt);
            AssertEx.EqualTolerance(1, quantity09.Petawatts, PetawattsTolerance);
            Assert.Equal(LuminosityUnit.Petawatt, quantity09.Unit);

            var quantity10 = Luminosity.From(1, LuminosityUnit.Picowatt);
            AssertEx.EqualTolerance(1, quantity10.Picowatts, PicowattsTolerance);
            Assert.Equal(LuminosityUnit.Picowatt, quantity10.Unit);

            var quantity11 = Luminosity.From(1, LuminosityUnit.SolarLuminosity);
            AssertEx.EqualTolerance(1, quantity11.SolarLuminosities, SolarLuminositiesTolerance);
            Assert.Equal(LuminosityUnit.SolarLuminosity, quantity11.Unit);

            var quantity12 = Luminosity.From(1, LuminosityUnit.Terawatt);
            AssertEx.EqualTolerance(1, quantity12.Terawatts, TerawattsTolerance);
            Assert.Equal(LuminosityUnit.Terawatt, quantity12.Unit);

            var quantity13 = Luminosity.From(1, LuminosityUnit.Watt);
            AssertEx.EqualTolerance(1, quantity13.Watts, WattsTolerance);
            Assert.Equal(LuminosityUnit.Watt, quantity13.Unit);

        }

        [Fact]
        public void FromWatts_WithInfinityValue_ThrowsArgumentException()
        {
            Assert.Throws<ArgumentException>(() => Luminosity.FromWatts(double.PositiveInfinity));
            Assert.Throws<ArgumentException>(() => Luminosity.FromWatts(double.NegativeInfinity));
        }

        [Fact]
        public void FromWatts_WithNanValue_ThrowsArgumentException()
        {
            Assert.Throws<ArgumentException>(() => Luminosity.FromWatts(double.NaN));
        }

        [Fact]
        public void As()
        {
            var watt = Luminosity.FromWatts(1);
            AssertEx.EqualTolerance(DecawattsInOneWatt, watt.As(LuminosityUnit.Decawatt), DecawattsTolerance);
            AssertEx.EqualTolerance(DeciwattsInOneWatt, watt.As(LuminosityUnit.Deciwatt), DeciwattsTolerance);
            AssertEx.EqualTolerance(FemtowattsInOneWatt, watt.As(LuminosityUnit.Femtowatt), FemtowattsTolerance);
            AssertEx.EqualTolerance(GigawattsInOneWatt, watt.As(LuminosityUnit.Gigawatt), GigawattsTolerance);
            AssertEx.EqualTolerance(KilowattsInOneWatt, watt.As(LuminosityUnit.Kilowatt), KilowattsTolerance);
            AssertEx.EqualTolerance(MegawattsInOneWatt, watt.As(LuminosityUnit.Megawatt), MegawattsTolerance);
            AssertEx.EqualTolerance(MicrowattsInOneWatt, watt.As(LuminosityUnit.Microwatt), MicrowattsTolerance);
            AssertEx.EqualTolerance(MilliwattsInOneWatt, watt.As(LuminosityUnit.Milliwatt), MilliwattsTolerance);
            AssertEx.EqualTolerance(NanowattsInOneWatt, watt.As(LuminosityUnit.Nanowatt), NanowattsTolerance);
            AssertEx.EqualTolerance(PetawattsInOneWatt, watt.As(LuminosityUnit.Petawatt), PetawattsTolerance);
            AssertEx.EqualTolerance(PicowattsInOneWatt, watt.As(LuminosityUnit.Picowatt), PicowattsTolerance);
            AssertEx.EqualTolerance(SolarLuminositiesInOneWatt, watt.As(LuminosityUnit.SolarLuminosity), SolarLuminositiesTolerance);
            AssertEx.EqualTolerance(TerawattsInOneWatt, watt.As(LuminosityUnit.Terawatt), TerawattsTolerance);
            AssertEx.EqualTolerance(WattsInOneWatt, watt.As(LuminosityUnit.Watt), WattsTolerance);
        }

        [Fact]
        public void As_SIUnitSystem_ThrowsArgumentExceptionIfNotSupported()
        {
            var quantity = new Luminosity(value: 1, unit: Luminosity.ConversionBaseUnit);
            Func<object> AsWithSIUnitSystem = () => quantity.As(UnitSystem.SI);

            if (SupportsSIUnitSystem)
            {
                var value = (double) AsWithSIUnitSystem();
                Assert.Equal(1, value);
            }
            else
            {
                Assert.Throws<ArgumentException>(AsWithSIUnitSystem);
            }
        }

        [Theory]
        [MemberData(nameof(UnitTypes))]
        public void ToUnit(LuminosityUnit unit)
        {
            var inBaseUnits = Luminosity.From(1.0, Luminosity.BaseUnit);
            var converted = inBaseUnits.ToUnit(unit);

            var conversionFactor = GetConversionFactor(unit);
            AssertEx.EqualTolerance(conversionFactor.UnitsInBaseUnit, (double)converted.Value, conversionFactor.Tolerence);
            Assert.Equal(unit, converted.Unit);
        }

        [Theory]
        [MemberData(nameof(UnitTypes))]
        public void ToUnit_WithSameUnits_AreEqual(LuminosityUnit unit)
        {
            var quantity = Luminosity.From(3.0, unit);
            var toUnitWithSameUnit = quantity.ToUnit(unit);
            Assert.Equal(quantity, toUnitWithSameUnit);
        }

        [Theory]
        [MemberData(nameof(UnitTypes))]
        public void ToUnit_FromNonBaseUnit_ReturnsQuantityWithGivenUnit(LuminosityUnit unit)
        {
<<<<<<< HEAD
            var quantityInBaseUnit = Luminosity.FromWatts(1).ToBaseUnit();
            Assert.Equal(Luminosity.ConversionBaseUnit, quantityInBaseUnit.Unit);
=======
            // See if there is a unit available that is not the base unit.
            var fromUnit = Luminosity.Units.FirstOrDefault(u => u != Luminosity.BaseUnit && u != LuminosityUnit.Undefined);

            // If there is only one unit for the quantity, we must use the base unit.
            if(fromUnit == LuminosityUnit.Undefined)
                fromUnit = Luminosity.BaseUnit;

            var quantity = Luminosity.From(3.0, fromUnit);
            var converted = quantity.ToUnit(unit);
            Assert.Equal(converted.Unit, unit);
>>>>>>> eca11394
        }

        [Fact]
        public void ConversionRoundTrip()
        {
            Luminosity watt = Luminosity.FromWatts(1);
            AssertEx.EqualTolerance(1, Luminosity.FromDecawatts(watt.Decawatts).Watts, DecawattsTolerance);
            AssertEx.EqualTolerance(1, Luminosity.FromDeciwatts(watt.Deciwatts).Watts, DeciwattsTolerance);
            AssertEx.EqualTolerance(1, Luminosity.FromFemtowatts(watt.Femtowatts).Watts, FemtowattsTolerance);
            AssertEx.EqualTolerance(1, Luminosity.FromGigawatts(watt.Gigawatts).Watts, GigawattsTolerance);
            AssertEx.EqualTolerance(1, Luminosity.FromKilowatts(watt.Kilowatts).Watts, KilowattsTolerance);
            AssertEx.EqualTolerance(1, Luminosity.FromMegawatts(watt.Megawatts).Watts, MegawattsTolerance);
            AssertEx.EqualTolerance(1, Luminosity.FromMicrowatts(watt.Microwatts).Watts, MicrowattsTolerance);
            AssertEx.EqualTolerance(1, Luminosity.FromMilliwatts(watt.Milliwatts).Watts, MilliwattsTolerance);
            AssertEx.EqualTolerance(1, Luminosity.FromNanowatts(watt.Nanowatts).Watts, NanowattsTolerance);
            AssertEx.EqualTolerance(1, Luminosity.FromPetawatts(watt.Petawatts).Watts, PetawattsTolerance);
            AssertEx.EqualTolerance(1, Luminosity.FromPicowatts(watt.Picowatts).Watts, PicowattsTolerance);
            AssertEx.EqualTolerance(1, Luminosity.FromSolarLuminosities(watt.SolarLuminosities).Watts, SolarLuminositiesTolerance);
            AssertEx.EqualTolerance(1, Luminosity.FromTerawatts(watt.Terawatts).Watts, TerawattsTolerance);
            AssertEx.EqualTolerance(1, Luminosity.FromWatts(watt.Watts).Watts, WattsTolerance);
        }

        [Fact]
        public void ArithmeticOperators()
        {
            Luminosity v = Luminosity.FromWatts(1);
            AssertEx.EqualTolerance(-1, -v.Watts, WattsTolerance);
            AssertEx.EqualTolerance(2, (Luminosity.FromWatts(3)-v).Watts, WattsTolerance);
            AssertEx.EqualTolerance(2, (v + v).Watts, WattsTolerance);
            AssertEx.EqualTolerance(10, (v*10).Watts, WattsTolerance);
            AssertEx.EqualTolerance(10, (10*v).Watts, WattsTolerance);
            AssertEx.EqualTolerance(2, (Luminosity.FromWatts(10)/5).Watts, WattsTolerance);
            AssertEx.EqualTolerance(2, Luminosity.FromWatts(10)/Luminosity.FromWatts(5), WattsTolerance);
        }

        [Fact]
        public void ComparisonOperators()
        {
            Luminosity oneWatt = Luminosity.FromWatts(1);
            Luminosity twoWatts = Luminosity.FromWatts(2);

            Assert.True(oneWatt < twoWatts);
            Assert.True(oneWatt <= twoWatts);
            Assert.True(twoWatts > oneWatt);
            Assert.True(twoWatts >= oneWatt);

            Assert.False(oneWatt > twoWatts);
            Assert.False(oneWatt >= twoWatts);
            Assert.False(twoWatts < oneWatt);
            Assert.False(twoWatts <= oneWatt);
        }

        [Fact]
        public void CompareToIsImplemented()
        {
            Luminosity watt = Luminosity.FromWatts(1);
            Assert.Equal(0, watt.CompareTo(watt));
            Assert.True(watt.CompareTo(Luminosity.Zero) > 0);
            Assert.True(Luminosity.Zero.CompareTo(watt) < 0);
        }

        [Fact]
        public void CompareToThrowsOnTypeMismatch()
        {
            Luminosity watt = Luminosity.FromWatts(1);
            Assert.Throws<ArgumentException>(() => watt.CompareTo(new object()));
        }

        [Fact]
        public void CompareToThrowsOnNull()
        {
            Luminosity watt = Luminosity.FromWatts(1);
            Assert.Throws<ArgumentNullException>(() => watt.CompareTo(null));
        }

        [Fact]
        public void Equals_RelativeTolerance_IsImplemented()
        {
            var v = Luminosity.FromWatts(1);
            Assert.True(v.Equals(Luminosity.FromWatts(1), WattsTolerance, ComparisonType.Relative));
            Assert.False(v.Equals(Luminosity.Zero, WattsTolerance, ComparisonType.Relative));
        }

        [Fact]
        public void Equals_NegativeRelativeTolerance_ThrowsArgumentOutOfRangeException()
        {
            var v = Luminosity.FromWatts(1);
            Assert.Throws<ArgumentOutOfRangeException>(() => v.Equals(Luminosity.FromWatts(1), -1, ComparisonType.Relative));
        }

        [Fact]
        public void EqualsReturnsFalseOnTypeMismatch()
        {
            Luminosity watt = Luminosity.FromWatts(1);
            Assert.False(watt.Equals(new object()));
        }

        [Fact]
        public void EqualsReturnsFalseOnNull()
        {
            Luminosity watt = Luminosity.FromWatts(1);
            Assert.False(watt.Equals(null));
        }

        [Fact]
        public void HasAtLeastOneAbbreviationSpecified()
        {
            var units = Enum.GetValues(typeof(LuminosityUnit)).Cast<LuminosityUnit>();
            foreach(var unit in units)
            {
                var defaultAbbreviation = UnitAbbreviationsCache.Default.GetDefaultAbbreviation(unit);
            }
        }

        [Fact]
        public void BaseDimensionsShouldNeverBeNull()
        {
            Assert.False(Luminosity.BaseDimensions is null);
        }

        [Fact]
        public void ToString_ReturnsValueAndUnitAbbreviationInCurrentCulture()
        {
            var prevCulture = Thread.CurrentThread.CurrentCulture;
            Thread.CurrentThread.CurrentCulture = CultureInfo.GetCultureInfo("en-US");
            try {
                Assert.Equal("1 daW", new Luminosity(1, LuminosityUnit.Decawatt).ToString());
                Assert.Equal("1 dW", new Luminosity(1, LuminosityUnit.Deciwatt).ToString());
                Assert.Equal("1 fW", new Luminosity(1, LuminosityUnit.Femtowatt).ToString());
                Assert.Equal("1 GW", new Luminosity(1, LuminosityUnit.Gigawatt).ToString());
                Assert.Equal("1 kW", new Luminosity(1, LuminosityUnit.Kilowatt).ToString());
                Assert.Equal("1 MW", new Luminosity(1, LuminosityUnit.Megawatt).ToString());
                Assert.Equal("1 µW", new Luminosity(1, LuminosityUnit.Microwatt).ToString());
                Assert.Equal("1 mW", new Luminosity(1, LuminosityUnit.Milliwatt).ToString());
                Assert.Equal("1 nW", new Luminosity(1, LuminosityUnit.Nanowatt).ToString());
                Assert.Equal("1 PW", new Luminosity(1, LuminosityUnit.Petawatt).ToString());
                Assert.Equal("1 pW", new Luminosity(1, LuminosityUnit.Picowatt).ToString());
                Assert.Equal("1 L⊙", new Luminosity(1, LuminosityUnit.SolarLuminosity).ToString());
                Assert.Equal("1 TW", new Luminosity(1, LuminosityUnit.Terawatt).ToString());
                Assert.Equal("1 W", new Luminosity(1, LuminosityUnit.Watt).ToString());
            }
            finally
            {
                Thread.CurrentThread.CurrentCulture = prevCulture;
            }
        }

        [Fact]
        public void ToString_WithSwedishCulture_ReturnsUnitAbbreviationForEnglishCultureSinceThereAreNoMappings()
        {
            // Chose this culture, because we don't currently have any abbreviations mapped for that culture and we expect the en-US to be used as fallback.
            var swedishCulture = CultureInfo.GetCultureInfo("sv-SE");

            Assert.Equal("1 daW", new Luminosity(1, LuminosityUnit.Decawatt).ToString(swedishCulture));
            Assert.Equal("1 dW", new Luminosity(1, LuminosityUnit.Deciwatt).ToString(swedishCulture));
            Assert.Equal("1 fW", new Luminosity(1, LuminosityUnit.Femtowatt).ToString(swedishCulture));
            Assert.Equal("1 GW", new Luminosity(1, LuminosityUnit.Gigawatt).ToString(swedishCulture));
            Assert.Equal("1 kW", new Luminosity(1, LuminosityUnit.Kilowatt).ToString(swedishCulture));
            Assert.Equal("1 MW", new Luminosity(1, LuminosityUnit.Megawatt).ToString(swedishCulture));
            Assert.Equal("1 µW", new Luminosity(1, LuminosityUnit.Microwatt).ToString(swedishCulture));
            Assert.Equal("1 mW", new Luminosity(1, LuminosityUnit.Milliwatt).ToString(swedishCulture));
            Assert.Equal("1 nW", new Luminosity(1, LuminosityUnit.Nanowatt).ToString(swedishCulture));
            Assert.Equal("1 PW", new Luminosity(1, LuminosityUnit.Petawatt).ToString(swedishCulture));
            Assert.Equal("1 pW", new Luminosity(1, LuminosityUnit.Picowatt).ToString(swedishCulture));
            Assert.Equal("1 L⊙", new Luminosity(1, LuminosityUnit.SolarLuminosity).ToString(swedishCulture));
            Assert.Equal("1 TW", new Luminosity(1, LuminosityUnit.Terawatt).ToString(swedishCulture));
            Assert.Equal("1 W", new Luminosity(1, LuminosityUnit.Watt).ToString(swedishCulture));
        }

        [Fact]
        public void ToString_SFormat_FormatsNumberWithGivenDigitsAfterRadixForCurrentCulture()
        {
            var oldCulture = CultureInfo.CurrentCulture;
            try
            {
                CultureInfo.CurrentCulture = CultureInfo.InvariantCulture;
                Assert.Equal("0.1 W", new Luminosity(0.123456, LuminosityUnit.Watt).ToString("s1"));
                Assert.Equal("0.12 W", new Luminosity(0.123456, LuminosityUnit.Watt).ToString("s2"));
                Assert.Equal("0.123 W", new Luminosity(0.123456, LuminosityUnit.Watt).ToString("s3"));
                Assert.Equal("0.1235 W", new Luminosity(0.123456, LuminosityUnit.Watt).ToString("s4"));
            }
            finally
            {
                CultureInfo.CurrentCulture = oldCulture;
            }
        }

        [Fact]
        public void ToString_SFormatAndCulture_FormatsNumberWithGivenDigitsAfterRadixForGivenCulture()
        {
            var culture = CultureInfo.InvariantCulture;
            Assert.Equal("0.1 W", new Luminosity(0.123456, LuminosityUnit.Watt).ToString("s1", culture));
            Assert.Equal("0.12 W", new Luminosity(0.123456, LuminosityUnit.Watt).ToString("s2", culture));
            Assert.Equal("0.123 W", new Luminosity(0.123456, LuminosityUnit.Watt).ToString("s3", culture));
            Assert.Equal("0.1235 W", new Luminosity(0.123456, LuminosityUnit.Watt).ToString("s4", culture));
        }

        [Theory]
        [InlineData(null)]
        [InlineData("en-US")]
        public void ToString_NullFormat_DefaultsToGeneralFormat(string cultureName)
        {
            var quantity = Luminosity.FromWatts(1.0);
            CultureInfo formatProvider = cultureName == null
                ? null
                : CultureInfo.GetCultureInfo(cultureName);

            Assert.Equal(quantity.ToString("g", formatProvider), quantity.ToString(null, formatProvider));
        }

        [Theory]
        [InlineData(null)]
        [InlineData("g")]
        public void ToString_NullProvider_EqualsCurrentCulture(string format)
        {
            var quantity = Luminosity.FromWatts(1.0);
            Assert.Equal(quantity.ToString(format, CultureInfo.CurrentCulture), quantity.ToString(format, null));
        }

        [Fact]
        public void Convert_ToBool_ThrowsInvalidCastException()
        {
            var quantity = Luminosity.FromWatts(1.0);
            Assert.Throws<InvalidCastException>(() => Convert.ToBoolean(quantity));
        }

        [Fact]
        public void Convert_ToByte_EqualsValueAsSameType()
        {
            var quantity = Luminosity.FromWatts(1.0);
           Assert.Equal((byte)quantity.Value, Convert.ToByte(quantity));
        }

        [Fact]
        public void Convert_ToChar_ThrowsInvalidCastException()
        {
            var quantity = Luminosity.FromWatts(1.0);
            Assert.Throws<InvalidCastException>(() => Convert.ToChar(quantity));
        }

        [Fact]
        public void Convert_ToDateTime_ThrowsInvalidCastException()
        {
            var quantity = Luminosity.FromWatts(1.0);
            Assert.Throws<InvalidCastException>(() => Convert.ToDateTime(quantity));
        }

        [Fact]
        public void Convert_ToDecimal_EqualsValueAsSameType()
        {
            var quantity = Luminosity.FromWatts(1.0);
            Assert.Equal((decimal)quantity.Value, Convert.ToDecimal(quantity));
        }

        [Fact]
        public void Convert_ToDouble_EqualsValueAsSameType()
        {
            var quantity = Luminosity.FromWatts(1.0);
            Assert.Equal((double)quantity.Value, Convert.ToDouble(quantity));
        }

        [Fact]
        public void Convert_ToInt16_EqualsValueAsSameType()
        {
            var quantity = Luminosity.FromWatts(1.0);
            Assert.Equal((short)quantity.Value, Convert.ToInt16(quantity));
        }

        [Fact]
        public void Convert_ToInt32_EqualsValueAsSameType()
        {
            var quantity = Luminosity.FromWatts(1.0);
            Assert.Equal((int)quantity.Value, Convert.ToInt32(quantity));
        }

        [Fact]
        public void Convert_ToInt64_EqualsValueAsSameType()
        {
            var quantity = Luminosity.FromWatts(1.0);
            Assert.Equal((long)quantity.Value, Convert.ToInt64(quantity));
        }

        [Fact]
        public void Convert_ToSByte_EqualsValueAsSameType()
        {
            var quantity = Luminosity.FromWatts(1.0);
            Assert.Equal((sbyte)quantity.Value, Convert.ToSByte(quantity));
        }

        [Fact]
        public void Convert_ToSingle_EqualsValueAsSameType()
        {
            var quantity = Luminosity.FromWatts(1.0);
            Assert.Equal((float)quantity.Value, Convert.ToSingle(quantity));
        }

        [Fact]
        public void Convert_ToString_EqualsToString()
        {
            var quantity = Luminosity.FromWatts(1.0);
            Assert.Equal(quantity.ToString(), Convert.ToString(quantity));
        }

        [Fact]
        public void Convert_ToUInt16_EqualsValueAsSameType()
        {
            var quantity = Luminosity.FromWatts(1.0);
            Assert.Equal((ushort)quantity.Value, Convert.ToUInt16(quantity));
        }

        [Fact]
        public void Convert_ToUInt32_EqualsValueAsSameType()
        {
            var quantity = Luminosity.FromWatts(1.0);
            Assert.Equal((uint)quantity.Value, Convert.ToUInt32(quantity));
        }

        [Fact]
        public void Convert_ToUInt64_EqualsValueAsSameType()
        {
            var quantity = Luminosity.FromWatts(1.0);
            Assert.Equal((ulong)quantity.Value, Convert.ToUInt64(quantity));
        }

        [Fact]
        public void Convert_ChangeType_SelfType_EqualsSelf()
        {
            var quantity = Luminosity.FromWatts(1.0);
            Assert.Equal(quantity, Convert.ChangeType(quantity, typeof(Luminosity)));
        }

        [Fact]
        public void Convert_ChangeType_UnitType_EqualsUnit()
        {
            var quantity = Luminosity.FromWatts(1.0);
            Assert.Equal(quantity.Unit, Convert.ChangeType(quantity, typeof(LuminosityUnit)));
        }

        [Fact]
        public void Convert_ChangeType_QuantityInfo_EqualsQuantityInfo()
        {
            var quantity = Luminosity.FromWatts(1.0);
            Assert.Equal(Luminosity.Info, Convert.ChangeType(quantity, typeof(QuantityInfo)));
        }

        [Fact]
        public void Convert_ChangeType_BaseDimensions_EqualsBaseDimensions()
        {
            var quantity = Luminosity.FromWatts(1.0);
            Assert.Equal(Luminosity.BaseDimensions, Convert.ChangeType(quantity, typeof(BaseDimensions)));
        }

        [Fact]
        public void Convert_ChangeType_InvalidType_ThrowsInvalidCastException()
        {
            var quantity = Luminosity.FromWatts(1.0);
            Assert.Throws<InvalidCastException>(() => Convert.ChangeType(quantity, typeof(QuantityFormatter)));
        }

        [Fact]
        public void GetHashCode_Equals()
        {
            var quantity = Luminosity.FromWatts(1.0);
            Assert.Equal(new {Luminosity.Info.Name, quantity.Value, quantity.Unit}.GetHashCode(), quantity.GetHashCode());
        }

        [Theory]
        [InlineData(1.0)]
        [InlineData(-1.0)]
        public void NegationOperator_ReturnsQuantity_WithNegatedValue(double value)
        {
            var quantity = Luminosity.FromWatts(value);
            Assert.Equal(Luminosity.FromWatts(-value), -quantity);
        }
    }
}<|MERGE_RESOLUTION|>--- conflicted
+++ resolved
@@ -111,6 +111,12 @@
         };
 
         [Fact]
+        public void Ctor_WithUndefinedUnit_ThrowsArgumentException()
+        {
+            Assert.Throws<ArgumentException>(() => new Luminosity((double)0.0, LuminosityUnit.Undefined));
+        }
+
+        [Fact]
         public void DefaultCtor_ReturnsQuantityWithZeroValueAndBaseUnit()
         {
             var quantity = new Luminosity();
@@ -118,6 +124,7 @@
             Assert.Equal(LuminosityUnit.Watt, quantity.Unit);
         }
 
+
         [Fact]
         public void Ctor_WithInfinityValue_ThrowsArgumentException()
         {
@@ -161,9 +168,14 @@
 
             Assert.Equal(Luminosity.Zero, quantityInfo.Zero);
             Assert.Equal("Luminosity", quantityInfo.Name);
-
-            var units = EnumUtils.GetEnumValues<LuminosityUnit>().ToArray();
+            Assert.Equal(QuantityType.Luminosity, quantityInfo.QuantityType);
+
+            var units = EnumUtils.GetEnumValues<LuminosityUnit>().Except(new[] {LuminosityUnit.Undefined}).ToArray();
             var unitNames = units.Select(x => x.ToString());
+
+            // Obsolete members
+            Assert.Equal(units, quantityInfo.Units);
+            Assert.Equal(unitNames, quantityInfo.UnitNames);
         }
 
         [Fact]
@@ -283,7 +295,7 @@
         [Fact]
         public void As_SIUnitSystem_ThrowsArgumentExceptionIfNotSupported()
         {
-            var quantity = new Luminosity(value: 1, unit: Luminosity.ConversionBaseUnit);
+            var quantity = new Luminosity(value: 1, unit: Luminosity.BaseUnit);
             Func<object> AsWithSIUnitSystem = () => quantity.As(UnitSystem.SI);
 
             if (SupportsSIUnitSystem)
@@ -322,10 +334,6 @@
         [MemberData(nameof(UnitTypes))]
         public void ToUnit_FromNonBaseUnit_ReturnsQuantityWithGivenUnit(LuminosityUnit unit)
         {
-<<<<<<< HEAD
-            var quantityInBaseUnit = Luminosity.FromWatts(1).ToBaseUnit();
-            Assert.Equal(Luminosity.ConversionBaseUnit, quantityInBaseUnit.Unit);
-=======
             // See if there is a unit available that is not the base unit.
             var fromUnit = Luminosity.Units.FirstOrDefault(u => u != Luminosity.BaseUnit && u != LuminosityUnit.Undefined);
 
@@ -336,7 +344,6 @@
             var quantity = Luminosity.From(3.0, fromUnit);
             var converted = quantity.ToUnit(unit);
             Assert.Equal(converted.Unit, unit);
->>>>>>> eca11394
         }
 
         [Fact]
@@ -413,6 +420,49 @@
         }
 
         [Fact]
+        public void EqualityOperators()
+        {
+            var a = Luminosity.FromWatts(1);
+            var b = Luminosity.FromWatts(2);
+
+#pragma warning disable CS8073
+// ReSharper disable EqualExpressionComparison
+
+            Assert.True(a == a);
+            Assert.False(a != a);
+
+            Assert.True(a != b);
+            Assert.False(a == b);
+
+            Assert.False(a == null);
+            Assert.False(null == a);
+
+// ReSharper restore EqualExpressionComparison
+#pragma warning restore CS8073
+        }
+
+        [Fact]
+        public void Equals_SameType_IsImplemented()
+        {
+            var a = Luminosity.FromWatts(1);
+            var b = Luminosity.FromWatts(2);
+
+            Assert.True(a.Equals(a));
+            Assert.False(a.Equals(b));
+        }
+
+        [Fact]
+        public void Equals_QuantityAsObject_IsImplemented()
+        {
+            object a = Luminosity.FromWatts(1);
+            object b = Luminosity.FromWatts(2);
+
+            Assert.True(a.Equals(a));
+            Assert.False(a.Equals(b));
+            Assert.False(a.Equals((object)null));
+        }
+
+        [Fact]
         public void Equals_RelativeTolerance_IsImplemented()
         {
             var v = Luminosity.FromWatts(1);
@@ -442,11 +492,20 @@
         }
 
         [Fact]
+        public void UnitsDoesNotContainUndefined()
+        {
+            Assert.DoesNotContain(LuminosityUnit.Undefined, Luminosity.Units);
+        }
+
+        [Fact]
         public void HasAtLeastOneAbbreviationSpecified()
         {
             var units = Enum.GetValues(typeof(LuminosityUnit)).Cast<LuminosityUnit>();
             foreach(var unit in units)
             {
+                if(unit == LuminosityUnit.Undefined)
+                    continue;
+
                 var defaultAbbreviation = UnitAbbreviationsCache.Default.GetDefaultAbbreviation(unit);
             }
         }
@@ -460,8 +519,8 @@
         [Fact]
         public void ToString_ReturnsValueAndUnitAbbreviationInCurrentCulture()
         {
-            var prevCulture = Thread.CurrentThread.CurrentCulture;
-            Thread.CurrentThread.CurrentCulture = CultureInfo.GetCultureInfo("en-US");
+            var prevCulture = Thread.CurrentThread.CurrentUICulture;
+            Thread.CurrentThread.CurrentUICulture = CultureInfo.GetCultureInfo("en-US");
             try {
                 Assert.Equal("1 daW", new Luminosity(1, LuminosityUnit.Decawatt).ToString());
                 Assert.Equal("1 dW", new Luminosity(1, LuminosityUnit.Deciwatt).ToString());
@@ -480,7 +539,7 @@
             }
             finally
             {
-                Thread.CurrentThread.CurrentCulture = prevCulture;
+                Thread.CurrentThread.CurrentUICulture = prevCulture;
             }
         }
 
@@ -509,10 +568,10 @@
         [Fact]
         public void ToString_SFormat_FormatsNumberWithGivenDigitsAfterRadixForCurrentCulture()
         {
-            var oldCulture = CultureInfo.CurrentCulture;
+            var oldCulture = CultureInfo.CurrentUICulture;
             try
             {
-                CultureInfo.CurrentCulture = CultureInfo.InvariantCulture;
+                CultureInfo.CurrentUICulture = CultureInfo.InvariantCulture;
                 Assert.Equal("0.1 W", new Luminosity(0.123456, LuminosityUnit.Watt).ToString("s1"));
                 Assert.Equal("0.12 W", new Luminosity(0.123456, LuminosityUnit.Watt).ToString("s2"));
                 Assert.Equal("0.123 W", new Luminosity(0.123456, LuminosityUnit.Watt).ToString("s3"));
@@ -520,7 +579,7 @@
             }
             finally
             {
-                CultureInfo.CurrentCulture = oldCulture;
+                CultureInfo.CurrentUICulture = oldCulture;
             }
         }
 
@@ -534,27 +593,28 @@
             Assert.Equal("0.1235 W", new Luminosity(0.123456, LuminosityUnit.Watt).ToString("s4", culture));
         }
 
-        [Theory]
-        [InlineData(null)]
-        [InlineData("en-US")]
-        public void ToString_NullFormat_DefaultsToGeneralFormat(string cultureName)
-        {
-            var quantity = Luminosity.FromWatts(1.0);
-            CultureInfo formatProvider = cultureName == null
-                ? null
-                : CultureInfo.GetCultureInfo(cultureName);
-
-            Assert.Equal(quantity.ToString("g", formatProvider), quantity.ToString(null, formatProvider));
-        }
-
-        [Theory]
-        [InlineData(null)]
-        [InlineData("g")]
-        public void ToString_NullProvider_EqualsCurrentCulture(string format)
-        {
-            var quantity = Luminosity.FromWatts(1.0);
-            Assert.Equal(quantity.ToString(format, CultureInfo.CurrentCulture), quantity.ToString(format, null));
-        }
+
+        [Fact]
+        public void ToString_NullFormat_ThrowsArgumentNullException()
+        {
+            var quantity = Luminosity.FromWatts(1.0);
+            Assert.Throws<ArgumentNullException>(() => quantity.ToString(null, null, null));
+        }
+
+        [Fact]
+        public void ToString_NullArgs_ThrowsArgumentNullException()
+        {
+            var quantity = Luminosity.FromWatts(1.0);
+            Assert.Throws<ArgumentNullException>(() => quantity.ToString(null, "g", null));
+        }
+
+        [Fact]
+        public void ToString_NullProvider_EqualsCurrentUICulture()
+        {
+            var quantity = Luminosity.FromWatts(1.0);
+            Assert.Equal(quantity.ToString(CultureInfo.CurrentUICulture, "g"), quantity.ToString(null, "g"));
+        }
+
 
         [Fact]
         public void Convert_ToBool_ThrowsInvalidCastException()
@@ -673,6 +733,13 @@
         {
             var quantity = Luminosity.FromWatts(1.0);
             Assert.Equal(quantity.Unit, Convert.ChangeType(quantity, typeof(LuminosityUnit)));
+        }
+
+        [Fact]
+        public void Convert_ChangeType_QuantityType_EqualsQuantityType()
+        {
+            var quantity = Luminosity.FromWatts(1.0);
+            Assert.Equal(QuantityType.Luminosity, Convert.ChangeType(quantity, typeof(QuantityType)));
         }
 
         [Fact]
