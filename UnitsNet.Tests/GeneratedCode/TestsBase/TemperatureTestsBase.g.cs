--- conflicted
+++ resolved
@@ -95,6 +95,12 @@
         };
 
         [Fact]
+        public void Ctor_WithUndefinedUnit_ThrowsArgumentException()
+        {
+            Assert.Throws<ArgumentException>(() => new Temperature((double)0.0, TemperatureUnit.Undefined));
+        }
+
+        [Fact]
         public void DefaultCtor_ReturnsQuantityWithZeroValueAndBaseUnit()
         {
             var quantity = new Temperature();
@@ -102,6 +108,7 @@
             Assert.Equal(TemperatureUnit.Kelvin, quantity.Unit);
         }
 
+
         [Fact]
         public void Ctor_WithInfinityValue_ThrowsArgumentException()
         {
@@ -145,9 +152,14 @@
 
             Assert.Equal(Temperature.Zero, quantityInfo.Zero);
             Assert.Equal("Temperature", quantityInfo.Name);
-
-            var units = EnumUtils.GetEnumValues<TemperatureUnit>().ToArray();
+            Assert.Equal(QuantityType.Temperature, quantityInfo.QuantityType);
+
+            var units = EnumUtils.GetEnumValues<TemperatureUnit>().Except(new[] {TemperatureUnit.Undefined}).ToArray();
             var unitNames = units.Select(x => x.ToString());
+
+            // Obsolete members
+            Assert.Equal(units, quantityInfo.Units);
+            Assert.Equal(unitNames, quantityInfo.UnitNames);
         }
 
         [Fact]
@@ -243,7 +255,7 @@
         [Fact]
         public void As_SIUnitSystem_ThrowsArgumentExceptionIfNotSupported()
         {
-            var quantity = new Temperature(value: 1, unit: Temperature.ConversionBaseUnit);
+            var quantity = new Temperature(value: 1, unit: Temperature.BaseUnit);
             Func<object> AsWithSIUnitSystem = () => quantity.As(UnitSystem.SI);
 
             if (SupportsSIUnitSystem)
@@ -282,10 +294,6 @@
         [MemberData(nameof(UnitTypes))]
         public void ToUnit_FromNonBaseUnit_ReturnsQuantityWithGivenUnit(TemperatureUnit unit)
         {
-<<<<<<< HEAD
-            var quantityInBaseUnit = Temperature.FromKelvins(1).ToBaseUnit();
-            Assert.Equal(Temperature.ConversionBaseUnit, quantityInBaseUnit.Unit);
-=======
             // See if there is a unit available that is not the base unit.
             var fromUnit = Temperature.Units.FirstOrDefault(u => u != Temperature.BaseUnit && u != TemperatureUnit.Undefined);
 
@@ -296,7 +304,6 @@
             var quantity = Temperature.From(3.0, fromUnit);
             var converted = quantity.ToUnit(unit);
             Assert.Equal(converted.Unit, unit);
->>>>>>> eca11394
         }
 
         [Fact]
@@ -357,6 +364,49 @@
         }
 
         [Fact]
+        public void EqualityOperators()
+        {
+            var a = Temperature.FromKelvins(1);
+            var b = Temperature.FromKelvins(2);
+
+#pragma warning disable CS8073
+// ReSharper disable EqualExpressionComparison
+
+            Assert.True(a == a);
+            Assert.False(a != a);
+
+            Assert.True(a != b);
+            Assert.False(a == b);
+
+            Assert.False(a == null);
+            Assert.False(null == a);
+
+// ReSharper restore EqualExpressionComparison
+#pragma warning restore CS8073
+        }
+
+        [Fact]
+        public void Equals_SameType_IsImplemented()
+        {
+            var a = Temperature.FromKelvins(1);
+            var b = Temperature.FromKelvins(2);
+
+            Assert.True(a.Equals(a));
+            Assert.False(a.Equals(b));
+        }
+
+        [Fact]
+        public void Equals_QuantityAsObject_IsImplemented()
+        {
+            object a = Temperature.FromKelvins(1);
+            object b = Temperature.FromKelvins(2);
+
+            Assert.True(a.Equals(a));
+            Assert.False(a.Equals(b));
+            Assert.False(a.Equals((object)null));
+        }
+
+        [Fact]
         public void Equals_RelativeTolerance_IsImplemented()
         {
             var v = Temperature.FromKelvins(1);
@@ -386,11 +436,20 @@
         }
 
         [Fact]
+        public void UnitsDoesNotContainUndefined()
+        {
+            Assert.DoesNotContain(TemperatureUnit.Undefined, Temperature.Units);
+        }
+
+        [Fact]
         public void HasAtLeastOneAbbreviationSpecified()
         {
             var units = Enum.GetValues(typeof(TemperatureUnit)).Cast<TemperatureUnit>();
             foreach(var unit in units)
             {
+                if(unit == TemperatureUnit.Undefined)
+                    continue;
+
                 var defaultAbbreviation = UnitAbbreviationsCache.Default.GetDefaultAbbreviation(unit);
             }
         }
@@ -404,8 +463,8 @@
         [Fact]
         public void ToString_ReturnsValueAndUnitAbbreviationInCurrentCulture()
         {
-            var prevCulture = Thread.CurrentThread.CurrentCulture;
-            Thread.CurrentThread.CurrentCulture = CultureInfo.GetCultureInfo("en-US");
+            var prevCulture = Thread.CurrentThread.CurrentUICulture;
+            Thread.CurrentThread.CurrentUICulture = CultureInfo.GetCultureInfo("en-US");
             try {
                 Assert.Equal("1 °C", new Temperature(1, TemperatureUnit.DegreeCelsius).ToString());
                 Assert.Equal("1 °De", new Temperature(1, TemperatureUnit.DegreeDelisle).ToString());
@@ -420,7 +479,7 @@
             }
             finally
             {
-                Thread.CurrentThread.CurrentCulture = prevCulture;
+                Thread.CurrentThread.CurrentUICulture = prevCulture;
             }
         }
 
@@ -445,10 +504,10 @@
         [Fact]
         public void ToString_SFormat_FormatsNumberWithGivenDigitsAfterRadixForCurrentCulture()
         {
-            var oldCulture = CultureInfo.CurrentCulture;
+            var oldCulture = CultureInfo.CurrentUICulture;
             try
             {
-                CultureInfo.CurrentCulture = CultureInfo.InvariantCulture;
+                CultureInfo.CurrentUICulture = CultureInfo.InvariantCulture;
                 Assert.Equal("0.1 K", new Temperature(0.123456, TemperatureUnit.Kelvin).ToString("s1"));
                 Assert.Equal("0.12 K", new Temperature(0.123456, TemperatureUnit.Kelvin).ToString("s2"));
                 Assert.Equal("0.123 K", new Temperature(0.123456, TemperatureUnit.Kelvin).ToString("s3"));
@@ -456,7 +515,7 @@
             }
             finally
             {
-                CultureInfo.CurrentCulture = oldCulture;
+                CultureInfo.CurrentUICulture = oldCulture;
             }
         }
 
@@ -470,27 +529,28 @@
             Assert.Equal("0.1235 K", new Temperature(0.123456, TemperatureUnit.Kelvin).ToString("s4", culture));
         }
 
-        [Theory]
-        [InlineData(null)]
-        [InlineData("en-US")]
-        public void ToString_NullFormat_DefaultsToGeneralFormat(string cultureName)
-        {
-            var quantity = Temperature.FromKelvins(1.0);
-            CultureInfo formatProvider = cultureName == null
-                ? null
-                : CultureInfo.GetCultureInfo(cultureName);
-
-            Assert.Equal(quantity.ToString("g", formatProvider), quantity.ToString(null, formatProvider));
-        }
-
-        [Theory]
-        [InlineData(null)]
-        [InlineData("g")]
-        public void ToString_NullProvider_EqualsCurrentCulture(string format)
-        {
-            var quantity = Temperature.FromKelvins(1.0);
-            Assert.Equal(quantity.ToString(format, CultureInfo.CurrentCulture), quantity.ToString(format, null));
-        }
+
+        [Fact]
+        public void ToString_NullFormat_ThrowsArgumentNullException()
+        {
+            var quantity = Temperature.FromKelvins(1.0);
+            Assert.Throws<ArgumentNullException>(() => quantity.ToString(null, null, null));
+        }
+
+        [Fact]
+        public void ToString_NullArgs_ThrowsArgumentNullException()
+        {
+            var quantity = Temperature.FromKelvins(1.0);
+            Assert.Throws<ArgumentNullException>(() => quantity.ToString(null, "g", null));
+        }
+
+        [Fact]
+        public void ToString_NullProvider_EqualsCurrentUICulture()
+        {
+            var quantity = Temperature.FromKelvins(1.0);
+            Assert.Equal(quantity.ToString(CultureInfo.CurrentUICulture, "g"), quantity.ToString(null, "g"));
+        }
+
 
         [Fact]
         public void Convert_ToBool_ThrowsInvalidCastException()
@@ -609,6 +669,13 @@
         {
             var quantity = Temperature.FromKelvins(1.0);
             Assert.Equal(quantity.Unit, Convert.ChangeType(quantity, typeof(TemperatureUnit)));
+        }
+
+        [Fact]
+        public void Convert_ChangeType_QuantityType_EqualsQuantityType()
+        {
+            var quantity = Temperature.FromKelvins(1.0);
+            Assert.Equal(QuantityType.Temperature, Convert.ChangeType(quantity, typeof(QuantityType)));
         }
 
         [Fact]
