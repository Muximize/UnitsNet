//------------------------------------------------------------------------------
// <auto-generated>
//     This code was generated by \generate-code.bat.
//
//     Changes to this file will be lost when the code is regenerated.
//     The build server regenerates the code before each build and a pre-build
//     step will regenerate the code on each local build.
//
//     See https://github.com/angularsen/UnitsNet/wiki/Adding-a-New-Unit for how to add or edit units.
//
//     Add CustomCode\Quantities\MyQuantity.extra.cs files to add code to generated quantities.
//     Add UnitDefinitions\MyQuantity.json and run generate-code.bat to generate new units or quantities.
//
// </auto-generated>
//------------------------------------------------------------------------------

// Licensed under MIT No Attribution, see LICENSE file at the root.
// Copyright 2013 Andreas Gullberg Larsen (andreas.larsen84@gmail.com). Maintained at https://github.com/angularsen/UnitsNet.

using System;
using System.Collections.Generic;
using System.Globalization;
using System.Linq;
using System.Threading;
using UnitsNet.Tests.TestsBase;
using UnitsNet.Units;
using Xunit;

// Disable build warning CS1718: Comparison made to same variable; did you mean to compare something else?
#pragma warning disable 1718

// ReSharper disable once CheckNamespace
namespace UnitsNet.Tests
{
    /// <summary>
    /// Test of ApparentPower.
    /// </summary>
// ReSharper disable once PartialTypeWithSinglePart
    public abstract partial class ApparentPowerTestsBase : QuantityTestsBase
    {
        protected abstract double GigavoltamperesInOneVoltampere { get; }
        protected abstract double KilovoltamperesInOneVoltampere { get; }
        protected abstract double MegavoltamperesInOneVoltampere { get; }
        protected abstract double VoltamperesInOneVoltampere { get; }

// ReSharper disable VirtualMemberNeverOverriden.Global
        protected virtual double GigavoltamperesTolerance { get { return 1e-5; } }
        protected virtual double KilovoltamperesTolerance { get { return 1e-5; } }
        protected virtual double MegavoltamperesTolerance { get { return 1e-5; } }
        protected virtual double VoltamperesTolerance { get { return 1e-5; } }
// ReSharper restore VirtualMemberNeverOverriden.Global

        protected (double UnitsInBaseUnit, double Tolerence) GetConversionFactor(ApparentPowerUnit unit)
        {
            return unit switch
            {
                ApparentPowerUnit.Gigavoltampere => (GigavoltamperesInOneVoltampere, GigavoltamperesTolerance),
                ApparentPowerUnit.Kilovoltampere => (KilovoltamperesInOneVoltampere, KilovoltamperesTolerance),
                ApparentPowerUnit.Megavoltampere => (MegavoltamperesInOneVoltampere, MegavoltamperesTolerance),
                ApparentPowerUnit.Voltampere => (VoltamperesInOneVoltampere, VoltamperesTolerance),
                _ => throw new NotSupportedException()
            };
        }

        public static IEnumerable<object[]> UnitTypes = new List<object[]>
        {
            new object[] { ApparentPowerUnit.Gigavoltampere },
            new object[] { ApparentPowerUnit.Kilovoltampere },
            new object[] { ApparentPowerUnit.Megavoltampere },
            new object[] { ApparentPowerUnit.Voltampere },
        };

        [Fact]
        public void DefaultCtor_ReturnsQuantityWithZeroValueAndBaseUnit()
        {
            var quantity = new ApparentPower();
            Assert.Equal(0, quantity.Value);
            Assert.Equal(ApparentPowerUnit.Voltampere, quantity.Unit);
        }

        [Fact]
        public void Ctor_WithInfinityValue_ThrowsArgumentException()
        {
            Assert.Throws<ArgumentException>(() => new ApparentPower(double.PositiveInfinity, ApparentPowerUnit.Voltampere));
            Assert.Throws<ArgumentException>(() => new ApparentPower(double.NegativeInfinity, ApparentPowerUnit.Voltampere));
        }

        [Fact]
        public void Ctor_WithNaNValue_ThrowsArgumentException()
        {
            Assert.Throws<ArgumentException>(() => new ApparentPower(double.NaN, ApparentPowerUnit.Voltampere));
        }

        [Fact]
        public void Ctor_NullAsUnitSystem_ThrowsArgumentNullException()
        {
            Assert.Throws<ArgumentNullException>(() => new ApparentPower(value: 1, unitSystem: null));
        }

        [Fact]
        public void Ctor_SIUnitSystem_ThrowsArgumentExceptionIfNotSupported()
        {
            Func<object> TestCode = () => new ApparentPower(value: 1, unitSystem: UnitSystem.SI);
            if (SupportsSIUnitSystem)
            {
                var quantity = (ApparentPower) TestCode();
                Assert.Equal(1, quantity.Value);
            }
            else
            {
                Assert.Throws<ArgumentException>(TestCode);
            }
        }

        [Fact]
        public void ApparentPower_QuantityInfo_ReturnsQuantityInfoDescribingQuantity()
        {
            var quantity = new ApparentPower(1, ApparentPowerUnit.Voltampere);

            QuantityInfo<ApparentPowerUnit> quantityInfo = quantity.QuantityInfo;

            Assert.Equal(ApparentPower.Zero, quantityInfo.Zero);
            Assert.Equal("ApparentPower", quantityInfo.Name);

            var units = EnumUtils.GetEnumValues<ApparentPowerUnit>().ToArray();
            var unitNames = units.Select(x => x.ToString());
        }

        [Fact]
        public void VoltampereToApparentPowerUnits()
        {
            ApparentPower voltampere = ApparentPower.FromVoltamperes(1);
            AssertEx.EqualTolerance(GigavoltamperesInOneVoltampere, voltampere.Gigavoltamperes, GigavoltamperesTolerance);
            AssertEx.EqualTolerance(KilovoltamperesInOneVoltampere, voltampere.Kilovoltamperes, KilovoltamperesTolerance);
            AssertEx.EqualTolerance(MegavoltamperesInOneVoltampere, voltampere.Megavoltamperes, MegavoltamperesTolerance);
            AssertEx.EqualTolerance(VoltamperesInOneVoltampere, voltampere.Voltamperes, VoltamperesTolerance);
        }

        [Fact]
        public void From_ValueAndUnit_ReturnsQuantityWithSameValueAndUnit()
        {
            var quantity00 = ApparentPower.From(1, ApparentPowerUnit.Gigavoltampere);
            AssertEx.EqualTolerance(1, quantity00.Gigavoltamperes, GigavoltamperesTolerance);
            Assert.Equal(ApparentPowerUnit.Gigavoltampere, quantity00.Unit);

            var quantity01 = ApparentPower.From(1, ApparentPowerUnit.Kilovoltampere);
            AssertEx.EqualTolerance(1, quantity01.Kilovoltamperes, KilovoltamperesTolerance);
            Assert.Equal(ApparentPowerUnit.Kilovoltampere, quantity01.Unit);

            var quantity02 = ApparentPower.From(1, ApparentPowerUnit.Megavoltampere);
            AssertEx.EqualTolerance(1, quantity02.Megavoltamperes, MegavoltamperesTolerance);
            Assert.Equal(ApparentPowerUnit.Megavoltampere, quantity02.Unit);

            var quantity03 = ApparentPower.From(1, ApparentPowerUnit.Voltampere);
            AssertEx.EqualTolerance(1, quantity03.Voltamperes, VoltamperesTolerance);
            Assert.Equal(ApparentPowerUnit.Voltampere, quantity03.Unit);

        }

        [Fact]
        public void FromVoltamperes_WithInfinityValue_ThrowsArgumentException()
        {
            Assert.Throws<ArgumentException>(() => ApparentPower.FromVoltamperes(double.PositiveInfinity));
            Assert.Throws<ArgumentException>(() => ApparentPower.FromVoltamperes(double.NegativeInfinity));
        }

        [Fact]
        public void FromVoltamperes_WithNanValue_ThrowsArgumentException()
        {
            Assert.Throws<ArgumentException>(() => ApparentPower.FromVoltamperes(double.NaN));
        }

        [Fact]
        public void As()
        {
            var voltampere = ApparentPower.FromVoltamperes(1);
            AssertEx.EqualTolerance(GigavoltamperesInOneVoltampere, voltampere.As(ApparentPowerUnit.Gigavoltampere), GigavoltamperesTolerance);
            AssertEx.EqualTolerance(KilovoltamperesInOneVoltampere, voltampere.As(ApparentPowerUnit.Kilovoltampere), KilovoltamperesTolerance);
            AssertEx.EqualTolerance(MegavoltamperesInOneVoltampere, voltampere.As(ApparentPowerUnit.Megavoltampere), MegavoltamperesTolerance);
            AssertEx.EqualTolerance(VoltamperesInOneVoltampere, voltampere.As(ApparentPowerUnit.Voltampere), VoltamperesTolerance);
        }

        [Fact]
        public void As_SIUnitSystem_ThrowsArgumentExceptionIfNotSupported()
        {
            var quantity = new ApparentPower(value: 1, unit: ApparentPower.ConversionBaseUnit);
            Func<object> AsWithSIUnitSystem = () => quantity.As(UnitSystem.SI);

            if (SupportsSIUnitSystem)
            {
                var value = (double) AsWithSIUnitSystem();
                Assert.Equal(1, value);
            }
            else
            {
                Assert.Throws<ArgumentException>(AsWithSIUnitSystem);
            }
        }

        [Theory]
        [MemberData(nameof(UnitTypes))]
        public void ToUnit(ApparentPowerUnit unit)
        {
            var inBaseUnits = ApparentPower.From(1.0, ApparentPower.BaseUnit);
            var converted = inBaseUnits.ToUnit(unit);

            var conversionFactor = GetConversionFactor(unit);
            AssertEx.EqualTolerance(conversionFactor.UnitsInBaseUnit, (double)converted.Value, conversionFactor.Tolerence);
            Assert.Equal(unit, converted.Unit);
        }

        [Theory]
        [MemberData(nameof(UnitTypes))]
        public void ToUnit_WithSameUnits_AreEqual(ApparentPowerUnit unit)
        {
            var quantity = ApparentPower.From(3.0, unit);
            var toUnitWithSameUnit = quantity.ToUnit(unit);
            Assert.Equal(quantity, toUnitWithSameUnit);
        }

        [Theory]
        [MemberData(nameof(UnitTypes))]
        public void ToUnit_FromNonBaseUnit_ReturnsQuantityWithGivenUnit(ApparentPowerUnit unit)
        {
<<<<<<< HEAD
            var quantityInBaseUnit = ApparentPower.FromVoltamperes(1).ToBaseUnit();
            Assert.Equal(ApparentPower.ConversionBaseUnit, quantityInBaseUnit.Unit);
=======
            // See if there is a unit available that is not the base unit.
            var fromUnit = ApparentPower.Units.FirstOrDefault(u => u != ApparentPower.BaseUnit && u != ApparentPowerUnit.Undefined);

            // If there is only one unit for the quantity, we must use the base unit.
            if(fromUnit == ApparentPowerUnit.Undefined)
                fromUnit = ApparentPower.BaseUnit;

            var quantity = ApparentPower.From(3.0, fromUnit);
            var converted = quantity.ToUnit(unit);
            Assert.Equal(converted.Unit, unit);
>>>>>>> eca11394
        }

        [Fact]
        public void ConversionRoundTrip()
        {
            ApparentPower voltampere = ApparentPower.FromVoltamperes(1);
            AssertEx.EqualTolerance(1, ApparentPower.FromGigavoltamperes(voltampere.Gigavoltamperes).Voltamperes, GigavoltamperesTolerance);
            AssertEx.EqualTolerance(1, ApparentPower.FromKilovoltamperes(voltampere.Kilovoltamperes).Voltamperes, KilovoltamperesTolerance);
            AssertEx.EqualTolerance(1, ApparentPower.FromMegavoltamperes(voltampere.Megavoltamperes).Voltamperes, MegavoltamperesTolerance);
            AssertEx.EqualTolerance(1, ApparentPower.FromVoltamperes(voltampere.Voltamperes).Voltamperes, VoltamperesTolerance);
        }

        [Fact]
        public void ArithmeticOperators()
        {
            ApparentPower v = ApparentPower.FromVoltamperes(1);
            AssertEx.EqualTolerance(-1, -v.Voltamperes, VoltamperesTolerance);
            AssertEx.EqualTolerance(2, (ApparentPower.FromVoltamperes(3)-v).Voltamperes, VoltamperesTolerance);
            AssertEx.EqualTolerance(2, (v + v).Voltamperes, VoltamperesTolerance);
            AssertEx.EqualTolerance(10, (v*10).Voltamperes, VoltamperesTolerance);
            AssertEx.EqualTolerance(10, (10*v).Voltamperes, VoltamperesTolerance);
            AssertEx.EqualTolerance(2, (ApparentPower.FromVoltamperes(10)/5).Voltamperes, VoltamperesTolerance);
            AssertEx.EqualTolerance(2, ApparentPower.FromVoltamperes(10)/ApparentPower.FromVoltamperes(5), VoltamperesTolerance);
        }

        [Fact]
        public void ComparisonOperators()
        {
            ApparentPower oneVoltampere = ApparentPower.FromVoltamperes(1);
            ApparentPower twoVoltamperes = ApparentPower.FromVoltamperes(2);

            Assert.True(oneVoltampere < twoVoltamperes);
            Assert.True(oneVoltampere <= twoVoltamperes);
            Assert.True(twoVoltamperes > oneVoltampere);
            Assert.True(twoVoltamperes >= oneVoltampere);

            Assert.False(oneVoltampere > twoVoltamperes);
            Assert.False(oneVoltampere >= twoVoltamperes);
            Assert.False(twoVoltamperes < oneVoltampere);
            Assert.False(twoVoltamperes <= oneVoltampere);
        }

        [Fact]
        public void CompareToIsImplemented()
        {
            ApparentPower voltampere = ApparentPower.FromVoltamperes(1);
            Assert.Equal(0, voltampere.CompareTo(voltampere));
            Assert.True(voltampere.CompareTo(ApparentPower.Zero) > 0);
            Assert.True(ApparentPower.Zero.CompareTo(voltampere) < 0);
        }

        [Fact]
        public void CompareToThrowsOnTypeMismatch()
        {
            ApparentPower voltampere = ApparentPower.FromVoltamperes(1);
            Assert.Throws<ArgumentException>(() => voltampere.CompareTo(new object()));
        }

        [Fact]
        public void CompareToThrowsOnNull()
        {
            ApparentPower voltampere = ApparentPower.FromVoltamperes(1);
            Assert.Throws<ArgumentNullException>(() => voltampere.CompareTo(null));
        }

        [Fact]
        public void Equals_RelativeTolerance_IsImplemented()
        {
            var v = ApparentPower.FromVoltamperes(1);
            Assert.True(v.Equals(ApparentPower.FromVoltamperes(1), VoltamperesTolerance, ComparisonType.Relative));
            Assert.False(v.Equals(ApparentPower.Zero, VoltamperesTolerance, ComparisonType.Relative));
        }

        [Fact]
        public void Equals_NegativeRelativeTolerance_ThrowsArgumentOutOfRangeException()
        {
            var v = ApparentPower.FromVoltamperes(1);
            Assert.Throws<ArgumentOutOfRangeException>(() => v.Equals(ApparentPower.FromVoltamperes(1), -1, ComparisonType.Relative));
        }

        [Fact]
        public void EqualsReturnsFalseOnTypeMismatch()
        {
            ApparentPower voltampere = ApparentPower.FromVoltamperes(1);
            Assert.False(voltampere.Equals(new object()));
        }

        [Fact]
        public void EqualsReturnsFalseOnNull()
        {
            ApparentPower voltampere = ApparentPower.FromVoltamperes(1);
            Assert.False(voltampere.Equals(null));
        }

        [Fact]
        public void HasAtLeastOneAbbreviationSpecified()
        {
            var units = Enum.GetValues(typeof(ApparentPowerUnit)).Cast<ApparentPowerUnit>();
            foreach(var unit in units)
            {
                var defaultAbbreviation = UnitAbbreviationsCache.Default.GetDefaultAbbreviation(unit);
            }
        }

        [Fact]
        public void BaseDimensionsShouldNeverBeNull()
        {
            Assert.False(ApparentPower.BaseDimensions is null);
        }

        [Fact]
        public void ToString_ReturnsValueAndUnitAbbreviationInCurrentCulture()
        {
            var prevCulture = Thread.CurrentThread.CurrentCulture;
            Thread.CurrentThread.CurrentCulture = CultureInfo.GetCultureInfo("en-US");
            try {
                Assert.Equal("1 GVA", new ApparentPower(1, ApparentPowerUnit.Gigavoltampere).ToString());
                Assert.Equal("1 kVA", new ApparentPower(1, ApparentPowerUnit.Kilovoltampere).ToString());
                Assert.Equal("1 MVA", new ApparentPower(1, ApparentPowerUnit.Megavoltampere).ToString());
                Assert.Equal("1 VA", new ApparentPower(1, ApparentPowerUnit.Voltampere).ToString());
            }
            finally
            {
                Thread.CurrentThread.CurrentCulture = prevCulture;
            }
        }

        [Fact]
        public void ToString_WithSwedishCulture_ReturnsUnitAbbreviationForEnglishCultureSinceThereAreNoMappings()
        {
            // Chose this culture, because we don't currently have any abbreviations mapped for that culture and we expect the en-US to be used as fallback.
            var swedishCulture = CultureInfo.GetCultureInfo("sv-SE");

            Assert.Equal("1 GVA", new ApparentPower(1, ApparentPowerUnit.Gigavoltampere).ToString(swedishCulture));
            Assert.Equal("1 kVA", new ApparentPower(1, ApparentPowerUnit.Kilovoltampere).ToString(swedishCulture));
            Assert.Equal("1 MVA", new ApparentPower(1, ApparentPowerUnit.Megavoltampere).ToString(swedishCulture));
            Assert.Equal("1 VA", new ApparentPower(1, ApparentPowerUnit.Voltampere).ToString(swedishCulture));
        }

        [Fact]
        public void ToString_SFormat_FormatsNumberWithGivenDigitsAfterRadixForCurrentCulture()
        {
            var oldCulture = CultureInfo.CurrentCulture;
            try
            {
                CultureInfo.CurrentCulture = CultureInfo.InvariantCulture;
                Assert.Equal("0.1 VA", new ApparentPower(0.123456, ApparentPowerUnit.Voltampere).ToString("s1"));
                Assert.Equal("0.12 VA", new ApparentPower(0.123456, ApparentPowerUnit.Voltampere).ToString("s2"));
                Assert.Equal("0.123 VA", new ApparentPower(0.123456, ApparentPowerUnit.Voltampere).ToString("s3"));
                Assert.Equal("0.1235 VA", new ApparentPower(0.123456, ApparentPowerUnit.Voltampere).ToString("s4"));
            }
            finally
            {
                CultureInfo.CurrentCulture = oldCulture;
            }
        }

        [Fact]
        public void ToString_SFormatAndCulture_FormatsNumberWithGivenDigitsAfterRadixForGivenCulture()
        {
            var culture = CultureInfo.InvariantCulture;
            Assert.Equal("0.1 VA", new ApparentPower(0.123456, ApparentPowerUnit.Voltampere).ToString("s1", culture));
            Assert.Equal("0.12 VA", new ApparentPower(0.123456, ApparentPowerUnit.Voltampere).ToString("s2", culture));
            Assert.Equal("0.123 VA", new ApparentPower(0.123456, ApparentPowerUnit.Voltampere).ToString("s3", culture));
            Assert.Equal("0.1235 VA", new ApparentPower(0.123456, ApparentPowerUnit.Voltampere).ToString("s4", culture));
        }

        [Theory]
        [InlineData(null)]
        [InlineData("en-US")]
        public void ToString_NullFormat_DefaultsToGeneralFormat(string cultureName)
        {
            var quantity = ApparentPower.FromVoltamperes(1.0);
            CultureInfo formatProvider = cultureName == null
                ? null
                : CultureInfo.GetCultureInfo(cultureName);

            Assert.Equal(quantity.ToString("g", formatProvider), quantity.ToString(null, formatProvider));
        }

        [Theory]
        [InlineData(null)]
        [InlineData("g")]
        public void ToString_NullProvider_EqualsCurrentCulture(string format)
        {
            var quantity = ApparentPower.FromVoltamperes(1.0);
            Assert.Equal(quantity.ToString(format, CultureInfo.CurrentCulture), quantity.ToString(format, null));
        }

        [Fact]
        public void Convert_ToBool_ThrowsInvalidCastException()
        {
            var quantity = ApparentPower.FromVoltamperes(1.0);
            Assert.Throws<InvalidCastException>(() => Convert.ToBoolean(quantity));
        }

        [Fact]
        public void Convert_ToByte_EqualsValueAsSameType()
        {
            var quantity = ApparentPower.FromVoltamperes(1.0);
           Assert.Equal((byte)quantity.Value, Convert.ToByte(quantity));
        }

        [Fact]
        public void Convert_ToChar_ThrowsInvalidCastException()
        {
            var quantity = ApparentPower.FromVoltamperes(1.0);
            Assert.Throws<InvalidCastException>(() => Convert.ToChar(quantity));
        }

        [Fact]
        public void Convert_ToDateTime_ThrowsInvalidCastException()
        {
            var quantity = ApparentPower.FromVoltamperes(1.0);
            Assert.Throws<InvalidCastException>(() => Convert.ToDateTime(quantity));
        }

        [Fact]
        public void Convert_ToDecimal_EqualsValueAsSameType()
        {
            var quantity = ApparentPower.FromVoltamperes(1.0);
            Assert.Equal((decimal)quantity.Value, Convert.ToDecimal(quantity));
        }

        [Fact]
        public void Convert_ToDouble_EqualsValueAsSameType()
        {
            var quantity = ApparentPower.FromVoltamperes(1.0);
            Assert.Equal((double)quantity.Value, Convert.ToDouble(quantity));
        }

        [Fact]
        public void Convert_ToInt16_EqualsValueAsSameType()
        {
            var quantity = ApparentPower.FromVoltamperes(1.0);
            Assert.Equal((short)quantity.Value, Convert.ToInt16(quantity));
        }

        [Fact]
        public void Convert_ToInt32_EqualsValueAsSameType()
        {
            var quantity = ApparentPower.FromVoltamperes(1.0);
            Assert.Equal((int)quantity.Value, Convert.ToInt32(quantity));
        }

        [Fact]
        public void Convert_ToInt64_EqualsValueAsSameType()
        {
            var quantity = ApparentPower.FromVoltamperes(1.0);
            Assert.Equal((long)quantity.Value, Convert.ToInt64(quantity));
        }

        [Fact]
        public void Convert_ToSByte_EqualsValueAsSameType()
        {
            var quantity = ApparentPower.FromVoltamperes(1.0);
            Assert.Equal((sbyte)quantity.Value, Convert.ToSByte(quantity));
        }

        [Fact]
        public void Convert_ToSingle_EqualsValueAsSameType()
        {
            var quantity = ApparentPower.FromVoltamperes(1.0);
            Assert.Equal((float)quantity.Value, Convert.ToSingle(quantity));
        }

        [Fact]
        public void Convert_ToString_EqualsToString()
        {
            var quantity = ApparentPower.FromVoltamperes(1.0);
            Assert.Equal(quantity.ToString(), Convert.ToString(quantity));
        }

        [Fact]
        public void Convert_ToUInt16_EqualsValueAsSameType()
        {
            var quantity = ApparentPower.FromVoltamperes(1.0);
            Assert.Equal((ushort)quantity.Value, Convert.ToUInt16(quantity));
        }

        [Fact]
        public void Convert_ToUInt32_EqualsValueAsSameType()
        {
            var quantity = ApparentPower.FromVoltamperes(1.0);
            Assert.Equal((uint)quantity.Value, Convert.ToUInt32(quantity));
        }

        [Fact]
        public void Convert_ToUInt64_EqualsValueAsSameType()
        {
            var quantity = ApparentPower.FromVoltamperes(1.0);
            Assert.Equal((ulong)quantity.Value, Convert.ToUInt64(quantity));
        }

        [Fact]
        public void Convert_ChangeType_SelfType_EqualsSelf()
        {
            var quantity = ApparentPower.FromVoltamperes(1.0);
            Assert.Equal(quantity, Convert.ChangeType(quantity, typeof(ApparentPower)));
        }

        [Fact]
        public void Convert_ChangeType_UnitType_EqualsUnit()
        {
            var quantity = ApparentPower.FromVoltamperes(1.0);
            Assert.Equal(quantity.Unit, Convert.ChangeType(quantity, typeof(ApparentPowerUnit)));
        }

        [Fact]
        public void Convert_ChangeType_QuantityInfo_EqualsQuantityInfo()
        {
            var quantity = ApparentPower.FromVoltamperes(1.0);
            Assert.Equal(ApparentPower.Info, Convert.ChangeType(quantity, typeof(QuantityInfo)));
        }

        [Fact]
        public void Convert_ChangeType_BaseDimensions_EqualsBaseDimensions()
        {
            var quantity = ApparentPower.FromVoltamperes(1.0);
            Assert.Equal(ApparentPower.BaseDimensions, Convert.ChangeType(quantity, typeof(BaseDimensions)));
        }

        [Fact]
        public void Convert_ChangeType_InvalidType_ThrowsInvalidCastException()
        {
            var quantity = ApparentPower.FromVoltamperes(1.0);
            Assert.Throws<InvalidCastException>(() => Convert.ChangeType(quantity, typeof(QuantityFormatter)));
        }

        [Fact]
        public void GetHashCode_Equals()
        {
            var quantity = ApparentPower.FromVoltamperes(1.0);
            Assert.Equal(new {ApparentPower.Info.Name, quantity.Value, quantity.Unit}.GetHashCode(), quantity.GetHashCode());
        }

        [Theory]
        [InlineData(1.0)]
        [InlineData(-1.0)]
        public void NegationOperator_ReturnsQuantity_WithNegatedValue(double value)
        {
            var quantity = ApparentPower.FromVoltamperes(value);
            Assert.Equal(ApparentPower.FromVoltamperes(-value), -quantity);
        }
    }
}<|MERGE_RESOLUTION|>--- conflicted
+++ resolved
@@ -71,6 +71,12 @@
         };
 
         [Fact]
+        public void Ctor_WithUndefinedUnit_ThrowsArgumentException()
+        {
+            Assert.Throws<ArgumentException>(() => new ApparentPower((double)0.0, ApparentPowerUnit.Undefined));
+        }
+
+        [Fact]
         public void DefaultCtor_ReturnsQuantityWithZeroValueAndBaseUnit()
         {
             var quantity = new ApparentPower();
@@ -78,6 +84,7 @@
             Assert.Equal(ApparentPowerUnit.Voltampere, quantity.Unit);
         }
 
+
         [Fact]
         public void Ctor_WithInfinityValue_ThrowsArgumentException()
         {
@@ -121,9 +128,14 @@
 
             Assert.Equal(ApparentPower.Zero, quantityInfo.Zero);
             Assert.Equal("ApparentPower", quantityInfo.Name);
-
-            var units = EnumUtils.GetEnumValues<ApparentPowerUnit>().ToArray();
+            Assert.Equal(QuantityType.ApparentPower, quantityInfo.QuantityType);
+
+            var units = EnumUtils.GetEnumValues<ApparentPowerUnit>().Except(new[] {ApparentPowerUnit.Undefined}).ToArray();
             var unitNames = units.Select(x => x.ToString());
+
+            // Obsolete members
+            Assert.Equal(units, quantityInfo.Units);
+            Assert.Equal(unitNames, quantityInfo.UnitNames);
         }
 
         [Fact]
@@ -183,7 +195,7 @@
         [Fact]
         public void As_SIUnitSystem_ThrowsArgumentExceptionIfNotSupported()
         {
-            var quantity = new ApparentPower(value: 1, unit: ApparentPower.ConversionBaseUnit);
+            var quantity = new ApparentPower(value: 1, unit: ApparentPower.BaseUnit);
             Func<object> AsWithSIUnitSystem = () => quantity.As(UnitSystem.SI);
 
             if (SupportsSIUnitSystem)
@@ -222,10 +234,6 @@
         [MemberData(nameof(UnitTypes))]
         public void ToUnit_FromNonBaseUnit_ReturnsQuantityWithGivenUnit(ApparentPowerUnit unit)
         {
-<<<<<<< HEAD
-            var quantityInBaseUnit = ApparentPower.FromVoltamperes(1).ToBaseUnit();
-            Assert.Equal(ApparentPower.ConversionBaseUnit, quantityInBaseUnit.Unit);
-=======
             // See if there is a unit available that is not the base unit.
             var fromUnit = ApparentPower.Units.FirstOrDefault(u => u != ApparentPower.BaseUnit && u != ApparentPowerUnit.Undefined);
 
@@ -236,7 +244,6 @@
             var quantity = ApparentPower.From(3.0, fromUnit);
             var converted = quantity.ToUnit(unit);
             Assert.Equal(converted.Unit, unit);
->>>>>>> eca11394
         }
 
         [Fact]
@@ -303,6 +310,49 @@
         }
 
         [Fact]
+        public void EqualityOperators()
+        {
+            var a = ApparentPower.FromVoltamperes(1);
+            var b = ApparentPower.FromVoltamperes(2);
+
+#pragma warning disable CS8073
+// ReSharper disable EqualExpressionComparison
+
+            Assert.True(a == a);
+            Assert.False(a != a);
+
+            Assert.True(a != b);
+            Assert.False(a == b);
+
+            Assert.False(a == null);
+            Assert.False(null == a);
+
+// ReSharper restore EqualExpressionComparison
+#pragma warning restore CS8073
+        }
+
+        [Fact]
+        public void Equals_SameType_IsImplemented()
+        {
+            var a = ApparentPower.FromVoltamperes(1);
+            var b = ApparentPower.FromVoltamperes(2);
+
+            Assert.True(a.Equals(a));
+            Assert.False(a.Equals(b));
+        }
+
+        [Fact]
+        public void Equals_QuantityAsObject_IsImplemented()
+        {
+            object a = ApparentPower.FromVoltamperes(1);
+            object b = ApparentPower.FromVoltamperes(2);
+
+            Assert.True(a.Equals(a));
+            Assert.False(a.Equals(b));
+            Assert.False(a.Equals((object)null));
+        }
+
+        [Fact]
         public void Equals_RelativeTolerance_IsImplemented()
         {
             var v = ApparentPower.FromVoltamperes(1);
@@ -332,11 +382,20 @@
         }
 
         [Fact]
+        public void UnitsDoesNotContainUndefined()
+        {
+            Assert.DoesNotContain(ApparentPowerUnit.Undefined, ApparentPower.Units);
+        }
+
+        [Fact]
         public void HasAtLeastOneAbbreviationSpecified()
         {
             var units = Enum.GetValues(typeof(ApparentPowerUnit)).Cast<ApparentPowerUnit>();
             foreach(var unit in units)
             {
+                if(unit == ApparentPowerUnit.Undefined)
+                    continue;
+
                 var defaultAbbreviation = UnitAbbreviationsCache.Default.GetDefaultAbbreviation(unit);
             }
         }
@@ -350,8 +409,8 @@
         [Fact]
         public void ToString_ReturnsValueAndUnitAbbreviationInCurrentCulture()
         {
-            var prevCulture = Thread.CurrentThread.CurrentCulture;
-            Thread.CurrentThread.CurrentCulture = CultureInfo.GetCultureInfo("en-US");
+            var prevCulture = Thread.CurrentThread.CurrentUICulture;
+            Thread.CurrentThread.CurrentUICulture = CultureInfo.GetCultureInfo("en-US");
             try {
                 Assert.Equal("1 GVA", new ApparentPower(1, ApparentPowerUnit.Gigavoltampere).ToString());
                 Assert.Equal("1 kVA", new ApparentPower(1, ApparentPowerUnit.Kilovoltampere).ToString());
@@ -360,7 +419,7 @@
             }
             finally
             {
-                Thread.CurrentThread.CurrentCulture = prevCulture;
+                Thread.CurrentThread.CurrentUICulture = prevCulture;
             }
         }
 
@@ -379,10 +438,10 @@
         [Fact]
         public void ToString_SFormat_FormatsNumberWithGivenDigitsAfterRadixForCurrentCulture()
         {
-            var oldCulture = CultureInfo.CurrentCulture;
+            var oldCulture = CultureInfo.CurrentUICulture;
             try
             {
-                CultureInfo.CurrentCulture = CultureInfo.InvariantCulture;
+                CultureInfo.CurrentUICulture = CultureInfo.InvariantCulture;
                 Assert.Equal("0.1 VA", new ApparentPower(0.123456, ApparentPowerUnit.Voltampere).ToString("s1"));
                 Assert.Equal("0.12 VA", new ApparentPower(0.123456, ApparentPowerUnit.Voltampere).ToString("s2"));
                 Assert.Equal("0.123 VA", new ApparentPower(0.123456, ApparentPowerUnit.Voltampere).ToString("s3"));
@@ -390,7 +449,7 @@
             }
             finally
             {
-                CultureInfo.CurrentCulture = oldCulture;
+                CultureInfo.CurrentUICulture = oldCulture;
             }
         }
 
@@ -404,27 +463,28 @@
             Assert.Equal("0.1235 VA", new ApparentPower(0.123456, ApparentPowerUnit.Voltampere).ToString("s4", culture));
         }
 
-        [Theory]
-        [InlineData(null)]
-        [InlineData("en-US")]
-        public void ToString_NullFormat_DefaultsToGeneralFormat(string cultureName)
-        {
-            var quantity = ApparentPower.FromVoltamperes(1.0);
-            CultureInfo formatProvider = cultureName == null
-                ? null
-                : CultureInfo.GetCultureInfo(cultureName);
-
-            Assert.Equal(quantity.ToString("g", formatProvider), quantity.ToString(null, formatProvider));
-        }
-
-        [Theory]
-        [InlineData(null)]
-        [InlineData("g")]
-        public void ToString_NullProvider_EqualsCurrentCulture(string format)
-        {
-            var quantity = ApparentPower.FromVoltamperes(1.0);
-            Assert.Equal(quantity.ToString(format, CultureInfo.CurrentCulture), quantity.ToString(format, null));
-        }
+
+        [Fact]
+        public void ToString_NullFormat_ThrowsArgumentNullException()
+        {
+            var quantity = ApparentPower.FromVoltamperes(1.0);
+            Assert.Throws<ArgumentNullException>(() => quantity.ToString(null, null, null));
+        }
+
+        [Fact]
+        public void ToString_NullArgs_ThrowsArgumentNullException()
+        {
+            var quantity = ApparentPower.FromVoltamperes(1.0);
+            Assert.Throws<ArgumentNullException>(() => quantity.ToString(null, "g", null));
+        }
+
+        [Fact]
+        public void ToString_NullProvider_EqualsCurrentUICulture()
+        {
+            var quantity = ApparentPower.FromVoltamperes(1.0);
+            Assert.Equal(quantity.ToString(CultureInfo.CurrentUICulture, "g"), quantity.ToString(null, "g"));
+        }
+
 
         [Fact]
         public void Convert_ToBool_ThrowsInvalidCastException()
@@ -543,6 +603,13 @@
         {
             var quantity = ApparentPower.FromVoltamperes(1.0);
             Assert.Equal(quantity.Unit, Convert.ChangeType(quantity, typeof(ApparentPowerUnit)));
+        }
+
+        [Fact]
+        public void Convert_ChangeType_QuantityType_EqualsQuantityType()
+        {
+            var quantity = ApparentPower.FromVoltamperes(1.0);
+            Assert.Equal(QuantityType.ApparentPower, Convert.ChangeType(quantity, typeof(QuantityType)));
         }
 
         [Fact]
