﻿<Project Sdk="Microsoft.NET.Sdk">

  <PropertyGroup>
    <TargetFrameworks>net6.0;net48</TargetFrameworks>
    <RootNamespace>UnitsNet.Tests</RootNamespace>
    <LangVersion>latest</LangVersion>
    <IsTestProject>true</IsTestProject>
  </PropertyGroup>

  <!-- Strong name signing -->
  <PropertyGroup>
    <AssemblyOriginatorKeyFile>../UnitsNet.snk</AssemblyOriginatorKeyFile>
    <DelaySign>false</DelaySign>
    <SignAssembly>true</SignAssembly>
    <AssemblyName>UnitsNet.Tests</AssemblyName>
    <AutoGenerateBindingRedirects>true</AutoGenerateBindingRedirects>
  </PropertyGroup>

  <ItemGroup>
    <Compile Remove="obj\**" />
    <EmbeddedResource Remove="obj\**" />
    <None Remove="obj\**" />
  </ItemGroup>

  <ItemGroup>
<<<<<<< HEAD
    <PackageReference Include="JetBrains.Annotations" Version="2021.3.0" />
    <PackageReference Include="Microsoft.NET.Test.Sdk" Version="17.0.0" />
    <PackageReference Include="xunit" Version="2.4.1" />
    <PackageReference Include="xunit.runner.visualstudio" Version="2.4.3">
=======
    <PackageReference Include="JetBrains.Annotations" Version="2022.1.0" />
    <PackageReference Include="Microsoft.NET.Test.Sdk" Version="17.2.0" />
    <PackageReference Include="xunit" Version="2.4.1" />
    <PackageReference Include="xunit.runner.visualstudio" Version="2.4.5">
>>>>>>> 78339004
      <PrivateAssets>all</PrivateAssets>
      <IncludeAssets>runtime; build; native; contentfiles; analyzers; buildtransitive</IncludeAssets>
    </PackageReference>
    <DotNetCliToolReference Include="dotnet-xunit" Version="2.3.1" />
    <DotNetCliToolReference Include="JetBrains.dotCover.CommandLineTools" Version="2019.1.3" />
  </ItemGroup>

  <ItemGroup>
    <ProjectReference Include="..\UnitsNet\UnitsNet.csproj" />
  </ItemGroup>

</Project><|MERGE_RESOLUTION|>--- conflicted
+++ resolved
@@ -23,17 +23,10 @@
   </ItemGroup>
 
   <ItemGroup>
-<<<<<<< HEAD
-    <PackageReference Include="JetBrains.Annotations" Version="2021.3.0" />
-    <PackageReference Include="Microsoft.NET.Test.Sdk" Version="17.0.0" />
-    <PackageReference Include="xunit" Version="2.4.1" />
-    <PackageReference Include="xunit.runner.visualstudio" Version="2.4.3">
-=======
     <PackageReference Include="JetBrains.Annotations" Version="2022.1.0" />
     <PackageReference Include="Microsoft.NET.Test.Sdk" Version="17.2.0" />
     <PackageReference Include="xunit" Version="2.4.1" />
     <PackageReference Include="xunit.runner.visualstudio" Version="2.4.5">
->>>>>>> 78339004
       <PrivateAssets>all</PrivateAssets>
       <IncludeAssets>runtime; build; native; contentfiles; analyzers; buildtransitive</IncludeAssets>
     </PackageReference>
