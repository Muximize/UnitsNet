--- conflicted
+++ resolved
@@ -11,15 +11,9 @@
 
   <ItemGroup>
     <PackageReference Include="Newtonsoft.Json" Version="13.0.1" />
-<<<<<<< HEAD
-    <PackageReference Include="NuGet.Protocol" Version="6.0.0" />
-    <PackageReference Include="Serilog" Version="2.10.0" />
-    <PackageReference Include="Serilog.Sinks.Console" Version="4.0.0" />
-=======
     <PackageReference Include="NuGet.Protocol" Version="6.2.1" />
     <PackageReference Include="Serilog" Version="2.11.0" />
     <PackageReference Include="Serilog.Sinks.Console" Version="4.0.1" />
->>>>>>> 78339004
     <PackageReference Include="System.CommandLine.DragonFruit" Version="0.2.0-alpha.19174.3" />
   </ItemGroup>
 
