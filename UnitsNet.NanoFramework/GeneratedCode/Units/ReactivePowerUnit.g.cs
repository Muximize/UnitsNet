--- conflicted
+++ resolved
@@ -25,18 +25,10 @@
 
     public enum ReactivePowerUnit
     {
-<<<<<<< HEAD
-        GigavoltampereReactive,
-        KilovoltampereReactive,
-        MegavoltampereReactive,
-        VoltampereReactive,
-=======
-        Undefined = 0,
         GigavoltampereReactive = 1,
         KilovoltampereReactive = 2,
         MegavoltampereReactive = 3,
         VoltampereReactive = 4,
->>>>>>> 424090fd
     }
 
     #pragma warning restore 1591
