--- conflicted
+++ resolved
@@ -25,20 +25,6 @@
 
     public enum FrequencyUnit
     {
-<<<<<<< HEAD
-        BeatPerMinute,
-        BUnit,
-        CyclePerHour,
-        CyclePerMinute,
-        Gigahertz,
-        Hertz,
-        Kilohertz,
-        Megahertz,
-        PerSecond,
-        RadianPerSecond,
-        Terahertz,
-=======
-        Undefined = 0,
         BeatPerMinute = 1,
         BUnit = 2,
         CyclePerHour = 3,
@@ -50,7 +36,6 @@
         PerSecond = 9,
         RadianPerSecond = 10,
         Terahertz = 11,
->>>>>>> 424090fd
     }
 
     #pragma warning restore 1591
