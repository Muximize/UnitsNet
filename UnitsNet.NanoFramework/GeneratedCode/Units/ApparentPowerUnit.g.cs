//------------------------------------------------------------------------------
// <auto-generated>
//     This code was generated by \generate-code.bat.
//
//     Changes to this file will be lost when the code is regenerated.
//     The build server regenerates the code before each build and a pre-build
//     step will regenerate the code on each local build.
//
//     See https://github.com/angularsen/UnitsNet/wiki/Adding-a-New-Unit for how to add or edit units.
//
//     Add CustomCode\Quantities\MyQuantity.extra.cs files to add code to generated quantities.
//     Add UnitDefinitions\MyQuantity.json and run generate-code.bat to generate new units or quantities.
//
// </auto-generated>
//------------------------------------------------------------------------------

// Licensed under MIT No Attribution, see LICENSE file at the root.
// Copyright 2013 Andreas Gullberg Larsen (andreas.larsen84@gmail.com). Maintained at https://github.com/angularsen/UnitsNet.

// ReSharper disable once CheckNamespace
namespace UnitsNet.Units
{
    // Disable missing XML comment warnings for the generated unit enums.
    #pragma warning disable 1591

    public enum ApparentPowerUnit
    {
<<<<<<< HEAD
        Gigavoltampere,
        Kilovoltampere,
        Megavoltampere,
        Voltampere,
=======
        Undefined = 0,
        Gigavoltampere = 1,
        Kilovoltampere = 2,
        Megavoltampere = 3,
        Voltampere = 4,
>>>>>>> 424090fd
    }

    #pragma warning restore 1591
}<|MERGE_RESOLUTION|>--- conflicted
+++ resolved
@@ -25,18 +25,10 @@
 
     public enum ApparentPowerUnit
     {
-<<<<<<< HEAD
-        Gigavoltampere,
-        Kilovoltampere,
-        Megavoltampere,
-        Voltampere,
-=======
-        Undefined = 0,
         Gigavoltampere = 1,
         Kilovoltampere = 2,
         Megavoltampere = 3,
         Voltampere = 4,
->>>>>>> 424090fd
     }
 
     #pragma warning restore 1591
