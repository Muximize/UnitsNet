--- conflicted
+++ resolved
@@ -25,18 +25,10 @@
 
     public enum RotationalAccelerationUnit
     {
-<<<<<<< HEAD
-        DegreePerSecondSquared,
-        RadianPerSecondSquared,
-        RevolutionPerMinutePerSecond,
-        RevolutionPerSecondSquared,
-=======
-        Undefined = 0,
         DegreePerSecondSquared = 1,
         RadianPerSecondSquared = 2,
         RevolutionPerMinutePerSecond = 3,
         RevolutionPerSecondSquared = 4,
->>>>>>> 424090fd
     }
 
     #pragma warning restore 1591
